--- conflicted
+++ resolved
@@ -571,21 +571,18 @@
         name: "RamziAH",
         id: 1279957227612147747n,
     },
-<<<<<<< HEAD
+    SomeAspy: {
+        name: "SomeAspy",
+        id: 516750892372852754n,
+    },
+    jamesbt365: {
+        name: "jamesbt365",
+        id: 158567567487795200n,
+    },
     katini: {
         name: "katini",
         id: 406246384409378816n
     }
-=======
-    SomeAspy: {
-        name: "SomeAspy",
-        id: 516750892372852754n,
-    },
-    jamesbt365: {
-        name: "jamesbt365",
-        id: 158567567487795200n,
-    },
->>>>>>> 43501bad
 } satisfies Record<string, Dev>);
 
 // iife so #__PURE__ works correctly
