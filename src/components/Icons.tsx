--- conflicted
+++ resolved
@@ -407,7 +407,6 @@
     );
 }
 
-<<<<<<< HEAD
 export function SpeechIcon(props: IconProps) {
     return (
         <Icon
@@ -435,32 +434,12 @@
         : GithubIconDark;
 
     return <img {...props} src={src} />;
-=======
-export function GithubIcon(props: IconProps) {
-    return (
-        <Icon
-            {...props}
-            viewBox="-3 -3 30 30"
-        >
-            <path
-                fill={props.fill || "currentColor"}
-                d="M12 0C5.37 0 0 5.37 0 12c0 5.3 3.438 9.8 8.205 11.385.6.11.82-.26.82-.577v-2.17c-3.338.726-4.042-1.61-4.042-1.61-.546-1.387-1.333-1.757-1.333-1.757-1.09-.745.083-.73.083-.73 1.205.084 1.84 1.237 1.84 1.237 1.07 1.835 2.807 1.305 3.492.998.108-.775.42-1.305.763-1.605-2.665-.3-5.466-1.332-5.466-5.93 0-1.31.467-2.38 1.235-3.22-.123-.303-.535-1.523.117-3.176 0 0 1.008-.322 3.3 1.23.957-.266 1.98-.398 3-.403 1.02.005 2.043.137 3 .403 2.29-1.552 3.297-1.23 3.297-1.23.653 1.653.24 2.873.118 3.176.77.84 1.233 1.91 1.233 3.22 0 4.61-2.803 5.625-5.475 5.92.43.37.823 1.102.823 2.222v3.293c0 .32.218.694.825.577C20.565 21.797 24 17.298 24 12c0-6.63-5.37-12-12-12z"
-            />
-        </Icon>
-    );
->>>>>>> 43501bad
-}
-
-export function WebsiteIcon(props: IconProps) {
-    return (
-        <Icon
-            {...props}
-            viewBox="0 0 24 24"
-        >
-            <path
-                fill={props.fill || "currentColor"}
-                d="M12 2C6.486 2 2 6.486 2 12s4.486 10 10 10 10-4.486 10-10S17.514 2 12 2zM4 12c0-.899.156-1.762.431-2.569L6 11l2 2v2l2 2 1 1v1.931C7.061 19.436 4 16.072 4 12zm14.33 4.873C17.677 16.347 16.687 16 16 16v-1a2 2 0 0 0-2-2h-4v-3a2 2 0 0 0 2-2V7h1a2 2 0 0 0 2-2v-.411C17.928 5.778 20 8.65 20 12a7.947 7.947 0 0 1-1.67 4.873z"
-            />
-        </Icon>
-    );
+}
+
+export function WebsiteIcon(props: ImageProps) {
+    const src = getTheme() === Theme.Light
+        ? WebsiteIconLight
+        : WebsiteIconDark;
+
+    return <img {...props} src={src} />;
 }