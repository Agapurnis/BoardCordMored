{
    "name": "vencord",
    "private": "true",
    "version": "1.11.2",
    "description": "The cutest Discord client mod",
    "homepage": "https://github.com/Vendicated/Vencord#readme",
    "bugs": {
        "url": "https://github.com/Vendicated/Vencord/issues"
    },
    "repository": {
        "type": "git",
        "url": "git+https://github.com/Vendicated/Vencord.git"
    },
    "license": "GPL-3.0-or-later",
    "author": "Vendicated",
    "scripts": {
        "build": "node --require=./scripts/suppressExperimentalWarnings.js scripts/build/build.mjs",
        "buildStandalone": "pnpm build --standalone",
        "buildWeb": "node --require=./scripts/suppressExperimentalWarnings.js scripts/build/buildWeb.mjs",
        "buildWebStandalone": "pnpm buildWeb --standalone",
        "buildReporter": "pnpm buildWebStandalone --reporter --skip-extension",
        "buildReporterDesktop": "pnpm build --reporter",
        "watch": "pnpm build --watch",
        "dev": "pnpm watch",
        "watchWeb": "pnpm buildWeb --watch",
        "generatePluginJson": "tsx scripts/generatePluginList.ts",
        "generateTypes": "tspc --emitDeclarationOnly --declaration --outDir packages/vencord-types",
        "inject": "node scripts/runInstaller.mjs",
        "uninject": "node scripts/runInstaller.mjs",
        "lint": "eslint",
        "lint-styles": "stylelint \"src/**/*.css\" --ignore-pattern src/userplugins",
        "lint:fix": "pnpm lint --fix",
        "test": "pnpm buildStandalone && pnpm lint && pnpm lint-styles && pnpm testTsc && pnpm generatePluginJson",
        "testWeb": "pnpm lint && pnpm buildWeb && pnpm testTsc",
        "testTsc": "tsc --noEmit"
    },
    "dependencies": {
        "@intrnl/xxhash64": "^0.1.2",
        "@sapphi-red/web-noise-suppressor": "0.3.5",
        "@vap/core": "0.0.12",
        "@vap/shiki": "0.10.5",
        "fflate": "^0.8.2",
        "gifenc": "github:mattdesl/gifenc#64842fca317b112a8590f8fef2bf3825da8f6fe3",
        "monaco-editor": "^0.52.2",
        "nanoid": "^5.0.9",
        "virtual-merge": "^1.0.1"
    },
    "devDependencies": {
        "@stylistic/eslint-plugin": "^2.12.1",
        "@types/chrome": "^0.0.287",
        "@types/diff": "^6.0.0",
        "@types/lodash": "^4.17.14",
        "@types/node": "^22.10.5",
        "@types/react": "^19.0.2",
        "@types/react-dom": "^19.0.2",
        "@types/yazl": "^2.4.5",
        "diff": "^7.0.0",
        "discord-types": "^1.3.26",
        "esbuild": "^0.15.18",
        "eslint": "^9.17.0",
        "eslint-import-resolver-alias": "^1.1.2",
        "eslint-plugin-path-alias": "2.1.0",
        "eslint-plugin-react": "^7.37.3",
        "eslint-plugin-simple-header": "^1.2.1",
        "eslint-plugin-simple-import-sort": "^12.1.1",
<<<<<<< HEAD
        "eslint-plugin-unused-imports": "^4.0.1",
        "exit-hook": "^4.0.0",
        "highlight.js": "10.7.3",
=======
        "eslint-plugin-unused-imports": "^4.1.4",
        "highlight.js": "11.7.0",
>>>>>>> 43501bad
        "html-minifier-terser": "^7.2.0",
        "moment": "^2.22.2",
        "puppeteer-core": "^23.11.1",
        "standalone-electron-types": "^1.0.0",
        "stylelint": "^16.12.0",
        "stylelint-config-standard": "^36.0.1",
<<<<<<< HEAD
        "ts-patch": "^3.2.1",
        "ts-pattern": "^5.3.1",
        "tsx": "^4.16.5",
        "type-fest": "^4.23.0",
        "typescript": "^5.5.4",
        "typescript-eslint": "^8.0.0",
        "typescript-transform-paths": "^3.4.7",
        "zip-local": "^0.3.5",
        "zustand": "^4.5.5"
=======
        "ts-patch": "^3.3.0",
        "ts-pattern": "^5.6.0",
        "tsx": "^4.19.2",
        "type-fest": "^4.31.0",
        "typescript": "^5.7.2",
        "typescript-eslint": "^8.19.0",
        "typescript-transform-paths": "^3.5.3",
        "zip-local": "^0.3.5"
>>>>>>> 43501bad
    },
    "packageManager": "pnpm@9.1.0",
    "pnpm": {
        "patchedDependencies": {
            "eslint@9.17.0": "patches/eslint@9.17.0.patch",
            "eslint-plugin-path-alias@2.1.0": "patches/eslint-plugin-path-alias@2.1.0.patch"
        },
        "peerDependencyRules": {
            "ignoreMissing": [
                "eslint-plugin-import",
                "eslint"
            ]
        },
        "allowedDeprecatedVersions": {
            "source-map-resolve": "*",
            "resolve-url": "*",
            "source-map-url": "*",
            "urix": "*"
        }
    },
    "webExt": {
        "artifactsDir": "./dist",
        "build": {
            "overwriteDest": true
        },
        "sourceDir": "./dist/firefox-unpacked"
    },
    "engines": {
        "node": ">=18",
        "pnpm": ">=9"
    }
}<|MERGE_RESOLUTION|>--- conflicted
+++ resolved
@@ -63,31 +63,15 @@
         "eslint-plugin-react": "^7.37.3",
         "eslint-plugin-simple-header": "^1.2.1",
         "eslint-plugin-simple-import-sort": "^12.1.1",
-<<<<<<< HEAD
-        "eslint-plugin-unused-imports": "^4.0.1",
+        "eslint-plugin-unused-imports": "^4.1.4",
         "exit-hook": "^4.0.0",
-        "highlight.js": "10.7.3",
-=======
-        "eslint-plugin-unused-imports": "^4.1.4",
         "highlight.js": "11.7.0",
->>>>>>> 43501bad
         "html-minifier-terser": "^7.2.0",
         "moment": "^2.22.2",
         "puppeteer-core": "^23.11.1",
         "standalone-electron-types": "^1.0.0",
         "stylelint": "^16.12.0",
         "stylelint-config-standard": "^36.0.1",
-<<<<<<< HEAD
-        "ts-patch": "^3.2.1",
-        "ts-pattern": "^5.3.1",
-        "tsx": "^4.16.5",
-        "type-fest": "^4.23.0",
-        "typescript": "^5.5.4",
-        "typescript-eslint": "^8.0.0",
-        "typescript-transform-paths": "^3.4.7",
-        "zip-local": "^0.3.5",
-        "zustand": "^4.5.5"
-=======
         "ts-patch": "^3.3.0",
         "ts-pattern": "^5.6.0",
         "tsx": "^4.19.2",
@@ -95,8 +79,8 @@
         "typescript": "^5.7.2",
         "typescript-eslint": "^8.19.0",
         "typescript-transform-paths": "^3.5.3",
-        "zip-local": "^0.3.5"
->>>>>>> 43501bad
+        "zip-local": "^0.3.5",
+        "zustand": "^4.5.5"
     },
     "packageManager": "pnpm@9.1.0",
     "pnpm": {
