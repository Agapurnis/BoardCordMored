lockfileVersion: '9.0'

settings:
  autoInstallPeers: true
  excludeLinksFromLockfile: false

patchedDependencies:
  eslint-plugin-path-alias@2.1.0:
    hash: japuwsqfkulviwgkm4kd2oi3ky
    path: patches/eslint-plugin-path-alias@2.1.0.patch
  eslint@9.17.0:
    hash: xm46kqcmdgzlmm4aifkfpxaho4
    path: patches/eslint@9.17.0.patch

importers:

  .:
    dependencies:
      '@intrnl/xxhash64':
        specifier: ^0.1.2
        version: 0.1.2
      '@sapphi-red/web-noise-suppressor':
        specifier: 0.3.5
        version: 0.3.5
      '@vap/core':
        specifier: 0.0.12
        version: 0.0.12
      '@vap/shiki':
        specifier: 0.10.5
        version: 0.10.5
      fflate:
        specifier: ^0.8.2
        version: 0.8.2
      gifenc:
        specifier: github:mattdesl/gifenc#64842fca317b112a8590f8fef2bf3825da8f6fe3
        version: https://codeload.github.com/mattdesl/gifenc/tar.gz/64842fca317b112a8590f8fef2bf3825da8f6fe3
      monaco-editor:
        specifier: ^0.52.2
        version: 0.52.2
      nanoid:
        specifier: ^5.0.9
        version: 5.0.9
      virtual-merge:
        specifier: ^1.0.1
        version: 1.0.1
    devDependencies:
      '@stylistic/eslint-plugin':
        specifier: ^2.12.1
        version: 2.12.1(eslint@9.17.0(patch_hash=xm46kqcmdgzlmm4aifkfpxaho4))(typescript@5.7.2)
      '@types/chrome':
        specifier: ^0.0.287
        version: 0.0.287
      '@types/diff':
        specifier: ^6.0.0
        version: 6.0.0
      '@types/lodash':
        specifier: ^4.17.14
        version: 4.17.14
      '@types/node':
        specifier: ^22.10.5
        version: 22.10.5
      '@types/react':
        specifier: ^19.0.2
        version: 19.0.2
      '@types/react-dom':
        specifier: ^19.0.2
        version: 19.0.2(@types/react@19.0.2)
      '@types/yazl':
        specifier: ^2.4.5
        version: 2.4.5
      diff:
        specifier: ^7.0.0
        version: 7.0.0
      discord-types:
        specifier: ^1.3.26
        version: 1.3.26
      esbuild:
        specifier: ^0.15.18
        version: 0.15.18
      eslint:
        specifier: ^9.17.0
        version: 9.17.0(patch_hash=xm46kqcmdgzlmm4aifkfpxaho4)
      eslint-import-resolver-alias:
        specifier: ^1.1.2
        version: 1.1.2(eslint-plugin-import@2.31.0(@typescript-eslint/parser@8.19.0(eslint@9.17.0(patch_hash=xm46kqcmdgzlmm4aifkfpxaho4))(typescript@5.7.2))(eslint@9.17.0(patch_hash=xm46kqcmdgzlmm4aifkfpxaho4)))
      eslint-plugin-path-alias:
        specifier: 2.1.0
        version: 2.1.0(patch_hash=japuwsqfkulviwgkm4kd2oi3ky)(eslint@9.17.0(patch_hash=xm46kqcmdgzlmm4aifkfpxaho4))
      eslint-plugin-react:
        specifier: ^7.37.3
        version: 7.37.3(eslint@9.17.0(patch_hash=xm46kqcmdgzlmm4aifkfpxaho4))
      eslint-plugin-simple-header:
        specifier: ^1.2.1
        version: 1.2.1(eslint@9.17.0(patch_hash=xm46kqcmdgzlmm4aifkfpxaho4))
      eslint-plugin-simple-import-sort:
        specifier: ^12.1.1
        version: 12.1.1(eslint@9.17.0(patch_hash=xm46kqcmdgzlmm4aifkfpxaho4))
      eslint-plugin-unused-imports:
<<<<<<< HEAD
        specifier: ^4.0.1
        version: 4.0.1(@typescript-eslint/eslint-plugin@8.0.0(@typescript-eslint/parser@8.0.0(eslint@9.8.0(patch_hash=xm46kqcmdgzlmm4aifkfpxaho4))(typescript@5.5.4))(eslint@9.8.0(patch_hash=xm46kqcmdgzlmm4aifkfpxaho4))(typescript@5.5.4))(eslint@9.8.0(patch_hash=xm46kqcmdgzlmm4aifkfpxaho4))
      exit-hook:
        specifier: ^4.0.0
        version: 4.0.0
=======
        specifier: ^4.1.4
        version: 4.1.4(@typescript-eslint/eslint-plugin@8.19.0(@typescript-eslint/parser@8.19.0(eslint@9.17.0(patch_hash=xm46kqcmdgzlmm4aifkfpxaho4))(typescript@5.7.2))(eslint@9.17.0(patch_hash=xm46kqcmdgzlmm4aifkfpxaho4))(typescript@5.7.2))(eslint@9.17.0(patch_hash=xm46kqcmdgzlmm4aifkfpxaho4))
>>>>>>> 43501bad
      highlight.js:
        specifier: 11.7.0
        version: 11.7.0
      html-minifier-terser:
        specifier: ^7.2.0
        version: 7.2.0
      moment:
        specifier: ^2.22.2
        version: 2.30.1
      puppeteer-core:
        specifier: ^23.11.1
        version: 23.11.1
      standalone-electron-types:
        specifier: ^1.0.0
        version: 1.0.0
      stylelint:
        specifier: ^16.12.0
        version: 16.12.0(typescript@5.7.2)
      stylelint-config-standard:
        specifier: ^36.0.1
        version: 36.0.1(stylelint@16.12.0(typescript@5.7.2))
      ts-patch:
        specifier: ^3.3.0
        version: 3.3.0
      ts-pattern:
        specifier: ^5.6.0
        version: 5.6.0
      tsx:
        specifier: ^4.19.2
        version: 4.19.2
      type-fest:
        specifier: ^4.31.0
        version: 4.31.0
      typescript:
        specifier: ^5.7.2
        version: 5.7.2
      typescript-eslint:
        specifier: ^8.19.0
        version: 8.19.0(eslint@9.17.0(patch_hash=xm46kqcmdgzlmm4aifkfpxaho4))(typescript@5.7.2)
      typescript-transform-paths:
        specifier: ^3.5.3
        version: 3.5.3(typescript@5.7.2)
      zip-local:
        specifier: ^0.3.5
        version: 0.3.5
      zustand:
        specifier: ^4.5.5
        version: 4.5.5(@types/react@18.3.3)(react@18.3.1)

  packages/vencord-types:
    dependencies:
      '@types/lodash':
        specifier: ^4.14.191
        version: 4.14.194
      '@types/node':
        specifier: ^18.11.18
        version: 18.16.3
      '@types/react':
        specifier: ^18.2.0
        version: 18.2.0
      '@types/react-dom':
        specifier: ^18.0.10
        version: 18.2.1
      discord-types:
        specifier: ^1.3.26
        version: 1.3.26
      standalone-electron-types:
        specifier: ^1.0.0
        version: 1.0.0
      type-fest:
        specifier: ^3.5.3
        version: 3.9.0
    devDependencies:
      '@types/fs-extra':
        specifier: ^11.0.4
        version: 11.0.4
      fs-extra:
        specifier: ^11.2.0
        version: 11.2.0
      tsx:
        specifier: ^3.12.6
        version: 3.12.7

packages:

  '@babel/code-frame@7.26.2':
    resolution: {integrity: sha512-RJlIHRueQgwWitWgF8OdFYGZX328Ax5BCemNGlqHfplnRT9ESi8JkFlvaVYbS+UubVY6dpv87Fs2u5M29iNFVQ==}
    engines: {node: '>=6.9.0'}

  '@babel/helper-validator-identifier@7.25.9':
    resolution: {integrity: sha512-Ed61U6XJc3CVRfkERJWDz4dJwKe7iLmmJsbOGu9wSloNSFttHV0I8g6UAgb7qnK5ly5bGLPd4oXZlxCdANBOWQ==}
    engines: {node: '>=6.9.0'}

  '@csstools/css-parser-algorithms@3.0.4':
    resolution: {integrity: sha512-Up7rBoV77rv29d3uKHUIVubz1BTcgyUK72IvCQAbfbMv584xHcGKCKbWh7i8hPrRJ7qU4Y8IO3IY9m+iTB7P3A==}
    engines: {node: '>=18'}
    peerDependencies:
      '@csstools/css-tokenizer': ^3.0.3

  '@csstools/css-tokenizer@3.0.3':
    resolution: {integrity: sha512-UJnjoFsmxfKUdNYdWgOB0mWUypuLvAfQPH1+pyvRJs6euowbFkFC6P13w1l8mJyi3vxYMxc9kld5jZEGRQs6bw==}
    engines: {node: '>=18'}

  '@csstools/media-query-list-parser@4.0.2':
    resolution: {integrity: sha512-EUos465uvVvMJehckATTlNqGj4UJWkTmdWuDMjqvSUkjGpmOyFZBVwb4knxCm/k2GMTXY+c/5RkdndzFYWeX5A==}
    engines: {node: '>=18'}
    peerDependencies:
      '@csstools/css-parser-algorithms': ^3.0.4
      '@csstools/css-tokenizer': ^3.0.3

  '@csstools/selector-specificity@5.0.0':
    resolution: {integrity: sha512-PCqQV3c4CoVm3kdPhyeZ07VmBRdH2EpMFA/pd9OASpOEC3aXNGoqPDAZ80D0cLpMBxnmk0+yNhGsEx31hq7Gtw==}
    engines: {node: '>=18'}
    peerDependencies:
      postcss-selector-parser: ^7.0.0

  '@dual-bundle/import-meta-resolve@4.1.0':
    resolution: {integrity: sha512-+nxncfwHM5SgAtrVzgpzJOI1ol0PkumhVo469KCf9lUi21IGcY90G98VuHm9VRrUypmAzawAHO9bs6hqeADaVg==}

  '@esbuild-kit/cjs-loader@2.4.2':
    resolution: {integrity: sha512-BDXFbYOJzT/NBEtp71cvsrGPwGAMGRB/349rwKuoxNSiKjPraNNnlK6MIIabViCjqZugu6j+xeMDlEkWdHHJSg==}

  '@esbuild-kit/core-utils@3.1.0':
    resolution: {integrity: sha512-Uuk8RpCg/7fdHSceR1M6XbSZFSuMrxcePFuGgyvsBn+u339dk5OeL4jv2EojwTN2st/unJGsVm4qHWjWNmJ/tw==}

  '@esbuild-kit/esm-loader@2.5.5':
    resolution: {integrity: sha512-Qwfvj/qoPbClxCRNuac1Du01r9gvNOT+pMYtJDapfB1eoGN1YlJ1BixLyL9WVENRx5RXgNLdfYdx/CuswlGhMw==}

  '@esbuild/aix-ppc64@0.23.1':
    resolution: {integrity: sha512-6VhYk1diRqrhBAqpJEdjASR/+WVRtfjpqKuNw11cLiaWpAT/Uu+nokB+UJnevzy/P9C/ty6AOe0dwueMrGh/iQ==}
    engines: {node: '>=18'}
    cpu: [ppc64]
    os: [aix]

  '@esbuild/android-arm64@0.17.19':
    resolution: {integrity: sha512-KBMWvEZooR7+kzY0BtbTQn0OAYY7CsiydT63pVEaPtVYF0hXbUaOyZog37DKxK7NF3XacBJOpYT4adIJh+avxA==}
    engines: {node: '>=12'}
    cpu: [arm64]
    os: [android]

  '@esbuild/android-arm64@0.23.1':
    resolution: {integrity: sha512-xw50ipykXcLstLeWH7WRdQuysJqejuAGPd30vd1i5zSyKK3WE+ijzHmLKxdiCMtH1pHz78rOg0BKSYOSB/2Khw==}
    engines: {node: '>=18'}
    cpu: [arm64]
    os: [android]

  '@esbuild/android-arm@0.15.18':
    resolution: {integrity: sha512-5GT+kcs2WVGjVs7+boataCkO5Fg0y4kCjzkB5bAip7H4jfnOS3dA6KPiww9W1OEKTKeAcUVhdZGvgI65OXmUnw==}
    engines: {node: '>=12'}
    cpu: [arm]
    os: [android]

  '@esbuild/android-arm@0.17.19':
    resolution: {integrity: sha512-rIKddzqhmav7MSmoFCmDIb6e2W57geRsM94gV2l38fzhXMwq7hZoClug9USI2pFRGL06f4IOPHHpFNOkWieR8A==}
    engines: {node: '>=12'}
    cpu: [arm]
    os: [android]

  '@esbuild/android-arm@0.23.1':
    resolution: {integrity: sha512-uz6/tEy2IFm9RYOyvKl88zdzZfwEfKZmnX9Cj1BHjeSGNuGLuMD1kR8y5bteYmwqKm1tj8m4cb/aKEorr6fHWQ==}
    engines: {node: '>=18'}
    cpu: [arm]
    os: [android]

  '@esbuild/android-x64@0.17.19':
    resolution: {integrity: sha512-uUTTc4xGNDT7YSArp/zbtmbhO0uEEK9/ETW29Wk1thYUJBz3IVnvgEiEwEa9IeLyvnpKrWK64Utw2bgUmDveww==}
    engines: {node: '>=12'}
    cpu: [x64]
    os: [android]

  '@esbuild/android-x64@0.23.1':
    resolution: {integrity: sha512-nlN9B69St9BwUoB+jkyU090bru8L0NA3yFvAd7k8dNsVH8bi9a8cUAUSEcEEgTp2z3dbEDGJGfP6VUnkQnlReg==}
    engines: {node: '>=18'}
    cpu: [x64]
    os: [android]

  '@esbuild/darwin-arm64@0.17.19':
    resolution: {integrity: sha512-80wEoCfF/hFKM6WE1FyBHc9SfUblloAWx6FJkFWTWiCoht9Mc0ARGEM47e67W9rI09YoUxJL68WHfDRYEAvOhg==}
    engines: {node: '>=12'}
    cpu: [arm64]
    os: [darwin]

  '@esbuild/darwin-arm64@0.23.1':
    resolution: {integrity: sha512-YsS2e3Wtgnw7Wq53XXBLcV6JhRsEq8hkfg91ESVadIrzr9wO6jJDMZnCQbHm1Guc5t/CdDiFSSfWP58FNuvT3Q==}
    engines: {node: '>=18'}
    cpu: [arm64]
    os: [darwin]

  '@esbuild/darwin-x64@0.17.19':
    resolution: {integrity: sha512-IJM4JJsLhRYr9xdtLytPLSH9k/oxR3boaUIYiHkAawtwNOXKE8KoU8tMvryogdcT8AU+Bflmh81Xn6Q0vTZbQw==}
    engines: {node: '>=12'}
    cpu: [x64]
    os: [darwin]

  '@esbuild/darwin-x64@0.23.1':
    resolution: {integrity: sha512-aClqdgTDVPSEGgoCS8QDG37Gu8yc9lTHNAQlsztQ6ENetKEO//b8y31MMu2ZaPbn4kVsIABzVLXYLhCGekGDqw==}
    engines: {node: '>=18'}
    cpu: [x64]
    os: [darwin]

  '@esbuild/freebsd-arm64@0.17.19':
    resolution: {integrity: sha512-pBwbc7DufluUeGdjSU5Si+P3SoMF5DQ/F/UmTSb8HXO80ZEAJmrykPyzo1IfNbAoaqw48YRpv8shwd1NoI0jcQ==}
    engines: {node: '>=12'}
    cpu: [arm64]
    os: [freebsd]

  '@esbuild/freebsd-arm64@0.23.1':
    resolution: {integrity: sha512-h1k6yS8/pN/NHlMl5+v4XPfikhJulk4G+tKGFIOwURBSFzE8bixw1ebjluLOjfwtLqY0kewfjLSrO6tN2MgIhA==}
    engines: {node: '>=18'}
    cpu: [arm64]
    os: [freebsd]

  '@esbuild/freebsd-x64@0.17.19':
    resolution: {integrity: sha512-4lu+n8Wk0XlajEhbEffdy2xy53dpR06SlzvhGByyg36qJw6Kpfk7cp45DR/62aPH9mtJRmIyrXAS5UWBrJT6TQ==}
    engines: {node: '>=12'}
    cpu: [x64]
    os: [freebsd]

  '@esbuild/freebsd-x64@0.23.1':
    resolution: {integrity: sha512-lK1eJeyk1ZX8UklqFd/3A60UuZ/6UVfGT2LuGo3Wp4/z7eRTRYY+0xOu2kpClP+vMTi9wKOfXi2vjUpO1Ro76g==}
    engines: {node: '>=18'}
    cpu: [x64]
    os: [freebsd]

  '@esbuild/linux-arm64@0.17.19':
    resolution: {integrity: sha512-ct1Tg3WGwd3P+oZYqic+YZF4snNl2bsnMKRkb3ozHmnM0dGWuxcPTTntAF6bOP0Sp4x0PjSF+4uHQ1xvxfRKqg==}
    engines: {node: '>=12'}
    cpu: [arm64]
    os: [linux]

  '@esbuild/linux-arm64@0.23.1':
    resolution: {integrity: sha512-/93bf2yxencYDnItMYV/v116zff6UyTjo4EtEQjUBeGiVpMmffDNUyD9UN2zV+V3LRV3/on4xdZ26NKzn6754g==}
    engines: {node: '>=18'}
    cpu: [arm64]
    os: [linux]

  '@esbuild/linux-arm@0.17.19':
    resolution: {integrity: sha512-cdmT3KxjlOQ/gZ2cjfrQOtmhG4HJs6hhvm3mWSRDPtZ/lP5oe8FWceS10JaSJC13GBd4eH/haHnqf7hhGNLerA==}
    engines: {node: '>=12'}
    cpu: [arm]
    os: [linux]

  '@esbuild/linux-arm@0.23.1':
    resolution: {integrity: sha512-CXXkzgn+dXAPs3WBwE+Kvnrf4WECwBdfjfeYHpMeVxWE0EceB6vhWGShs6wi0IYEqMSIzdOF1XjQ/Mkm5d7ZdQ==}
    engines: {node: '>=18'}
    cpu: [arm]
    os: [linux]

  '@esbuild/linux-ia32@0.17.19':
    resolution: {integrity: sha512-w4IRhSy1VbsNxHRQpeGCHEmibqdTUx61Vc38APcsRbuVgK0OPEnQ0YD39Brymn96mOx48Y2laBQGqgZ0j9w6SQ==}
    engines: {node: '>=12'}
    cpu: [ia32]
    os: [linux]

  '@esbuild/linux-ia32@0.23.1':
    resolution: {integrity: sha512-VTN4EuOHwXEkXzX5nTvVY4s7E/Krz7COC8xkftbbKRYAl96vPiUssGkeMELQMOnLOJ8k3BY1+ZY52tttZnHcXQ==}
    engines: {node: '>=18'}
    cpu: [ia32]
    os: [linux]

  '@esbuild/linux-loong64@0.15.18':
    resolution: {integrity: sha512-L4jVKS82XVhw2nvzLg/19ClLWg0y27ulRwuP7lcyL6AbUWB5aPglXY3M21mauDQMDfRLs8cQmeT03r/+X3cZYQ==}
    engines: {node: '>=12'}
    cpu: [loong64]
    os: [linux]

  '@esbuild/linux-loong64@0.17.19':
    resolution: {integrity: sha512-2iAngUbBPMq439a+z//gE+9WBldoMp1s5GWsUSgqHLzLJ9WoZLZhpwWuym0u0u/4XmZ3gpHmzV84PonE+9IIdQ==}
    engines: {node: '>=12'}
    cpu: [loong64]
    os: [linux]

  '@esbuild/linux-loong64@0.23.1':
    resolution: {integrity: sha512-Vx09LzEoBa5zDnieH8LSMRToj7ir/Jeq0Gu6qJ/1GcBq9GkfoEAoXvLiW1U9J1qE/Y/Oyaq33w5p2ZWrNNHNEw==}
    engines: {node: '>=18'}
    cpu: [loong64]
    os: [linux]

  '@esbuild/linux-mips64el@0.17.19':
    resolution: {integrity: sha512-LKJltc4LVdMKHsrFe4MGNPp0hqDFA1Wpt3jE1gEyM3nKUvOiO//9PheZZHfYRfYl6AwdTH4aTcXSqBerX0ml4A==}
    engines: {node: '>=12'}
    cpu: [mips64el]
    os: [linux]

  '@esbuild/linux-mips64el@0.23.1':
    resolution: {integrity: sha512-nrFzzMQ7W4WRLNUOU5dlWAqa6yVeI0P78WKGUo7lg2HShq/yx+UYkeNSE0SSfSure0SqgnsxPvmAUu/vu0E+3Q==}
    engines: {node: '>=18'}
    cpu: [mips64el]
    os: [linux]

  '@esbuild/linux-ppc64@0.17.19':
    resolution: {integrity: sha512-/c/DGybs95WXNS8y3Ti/ytqETiW7EU44MEKuCAcpPto3YjQbyK3IQVKfF6nbghD7EcLUGl0NbiL5Rt5DMhn5tg==}
    engines: {node: '>=12'}
    cpu: [ppc64]
    os: [linux]

  '@esbuild/linux-ppc64@0.23.1':
    resolution: {integrity: sha512-dKN8fgVqd0vUIjxuJI6P/9SSSe/mB9rvA98CSH2sJnlZ/OCZWO1DJvxj8jvKTfYUdGfcq2dDxoKaC6bHuTlgcw==}
    engines: {node: '>=18'}
    cpu: [ppc64]
    os: [linux]

  '@esbuild/linux-riscv64@0.17.19':
    resolution: {integrity: sha512-FC3nUAWhvFoutlhAkgHf8f5HwFWUL6bYdvLc/TTuxKlvLi3+pPzdZiFKSWz/PF30TB1K19SuCxDTI5KcqASJqA==}
    engines: {node: '>=12'}
    cpu: [riscv64]
    os: [linux]

  '@esbuild/linux-riscv64@0.23.1':
    resolution: {integrity: sha512-5AV4Pzp80fhHL83JM6LoA6pTQVWgB1HovMBsLQ9OZWLDqVY8MVobBXNSmAJi//Csh6tcY7e7Lny2Hg1tElMjIA==}
    engines: {node: '>=18'}
    cpu: [riscv64]
    os: [linux]

  '@esbuild/linux-s390x@0.17.19':
    resolution: {integrity: sha512-IbFsFbxMWLuKEbH+7sTkKzL6NJmG2vRyy6K7JJo55w+8xDk7RElYn6xvXtDW8HCfoKBFK69f3pgBJSUSQPr+4Q==}
    engines: {node: '>=12'}
    cpu: [s390x]
    os: [linux]

  '@esbuild/linux-s390x@0.23.1':
    resolution: {integrity: sha512-9ygs73tuFCe6f6m/Tb+9LtYxWR4c9yg7zjt2cYkjDbDpV/xVn+68cQxMXCjUpYwEkze2RcU/rMnfIXNRFmSoDw==}
    engines: {node: '>=18'}
    cpu: [s390x]
    os: [linux]

  '@esbuild/linux-x64@0.17.19':
    resolution: {integrity: sha512-68ngA9lg2H6zkZcyp22tsVt38mlhWde8l3eJLWkyLrp4HwMUr3c1s/M2t7+kHIhvMjglIBrFpncX1SzMckomGw==}
    engines: {node: '>=12'}
    cpu: [x64]
    os: [linux]

  '@esbuild/linux-x64@0.23.1':
    resolution: {integrity: sha512-EV6+ovTsEXCPAp58g2dD68LxoP/wK5pRvgy0J/HxPGB009omFPv3Yet0HiaqvrIrgPTBuC6wCH1LTOY91EO5hQ==}
    engines: {node: '>=18'}
    cpu: [x64]
    os: [linux]

  '@esbuild/netbsd-x64@0.17.19':
    resolution: {integrity: sha512-CwFq42rXCR8TYIjIfpXCbRX0rp1jo6cPIUPSaWwzbVI4aOfX96OXY8M6KNmtPcg7QjYeDmN+DD0Wp3LaBOLf4Q==}
    engines: {node: '>=12'}
    cpu: [x64]
    os: [netbsd]

  '@esbuild/netbsd-x64@0.23.1':
    resolution: {integrity: sha512-aevEkCNu7KlPRpYLjwmdcuNz6bDFiE7Z8XC4CPqExjTvrHugh28QzUXVOZtiYghciKUacNktqxdpymplil1beA==}
    engines: {node: '>=18'}
    cpu: [x64]
    os: [netbsd]

  '@esbuild/openbsd-arm64@0.23.1':
    resolution: {integrity: sha512-3x37szhLexNA4bXhLrCC/LImN/YtWis6WXr1VESlfVtVeoFJBRINPJ3f0a/6LV8zpikqoUg4hyXw0sFBt5Cr+Q==}
    engines: {node: '>=18'}
    cpu: [arm64]
    os: [openbsd]

  '@esbuild/openbsd-x64@0.17.19':
    resolution: {integrity: sha512-cnq5brJYrSZ2CF6c35eCmviIN3k3RczmHz8eYaVlNasVqsNY+JKohZU5MKmaOI+KkllCdzOKKdPs762VCPC20g==}
    engines: {node: '>=12'}
    cpu: [x64]
    os: [openbsd]

  '@esbuild/openbsd-x64@0.23.1':
    resolution: {integrity: sha512-aY2gMmKmPhxfU+0EdnN+XNtGbjfQgwZj43k8G3fyrDM/UdZww6xrWxmDkuz2eCZchqVeABjV5BpildOrUbBTqA==}
    engines: {node: '>=18'}
    cpu: [x64]
    os: [openbsd]

  '@esbuild/sunos-x64@0.17.19':
    resolution: {integrity: sha512-vCRT7yP3zX+bKWFeP/zdS6SqdWB8OIpaRq/mbXQxTGHnIxspRtigpkUcDMlSCOejlHowLqII7K2JKevwyRP2rg==}
    engines: {node: '>=12'}
    cpu: [x64]
    os: [sunos]

  '@esbuild/sunos-x64@0.23.1':
    resolution: {integrity: sha512-RBRT2gqEl0IKQABT4XTj78tpk9v7ehp+mazn2HbUeZl1YMdaGAQqhapjGTCe7uw7y0frDi4gS0uHzhvpFuI1sA==}
    engines: {node: '>=18'}
    cpu: [x64]
    os: [sunos]

  '@esbuild/win32-arm64@0.17.19':
    resolution: {integrity: sha512-yYx+8jwowUstVdorcMdNlzklLYhPxjniHWFKgRqH7IFlUEa0Umu3KuYplf1HUZZ422e3NU9F4LGb+4O0Kdcaag==}
    engines: {node: '>=12'}
    cpu: [arm64]
    os: [win32]

  '@esbuild/win32-arm64@0.23.1':
    resolution: {integrity: sha512-4O+gPR5rEBe2FpKOVyiJ7wNDPA8nGzDuJ6gN4okSA1gEOYZ67N8JPk58tkWtdtPeLz7lBnY6I5L3jdsr3S+A6A==}
    engines: {node: '>=18'}
    cpu: [arm64]
    os: [win32]

  '@esbuild/win32-ia32@0.17.19':
    resolution: {integrity: sha512-eggDKanJszUtCdlVs0RB+h35wNlb5v4TWEkq4vZcmVt5u/HiDZrTXe2bWFQUez3RgNHwx/x4sk5++4NSSicKkw==}
    engines: {node: '>=12'}
    cpu: [ia32]
    os: [win32]

  '@esbuild/win32-ia32@0.23.1':
    resolution: {integrity: sha512-BcaL0Vn6QwCwre3Y717nVHZbAa4UBEigzFm6VdsVdT/MbZ38xoj1X9HPkZhbmaBGUD1W8vxAfffbDe8bA6AKnQ==}
    engines: {node: '>=18'}
    cpu: [ia32]
    os: [win32]

  '@esbuild/win32-x64@0.17.19':
    resolution: {integrity: sha512-lAhycmKnVOuRYNtRtatQR1LPQf2oYCkRGkSFnseDAKPl8lu5SOsK/e1sXe5a0Pc5kHIHe6P2I/ilntNv2xf3cA==}
    engines: {node: '>=12'}
    cpu: [x64]
    os: [win32]

  '@esbuild/win32-x64@0.23.1':
    resolution: {integrity: sha512-BHpFFeslkWrXWyUPnbKm+xYYVYruCinGcftSBaa8zoF9hZO4BcSCFUvHVTtzpIY6YzUnYtuEhZ+C9iEXjxnasg==}
    engines: {node: '>=18'}
    cpu: [x64]
    os: [win32]

  '@eslint-community/eslint-utils@4.4.1':
    resolution: {integrity: sha512-s3O3waFUrMV8P/XaF/+ZTp1X9XBZW1a4B97ZnjQF2KYWaFD2A8KyFBsrsfSjEmjn3RGWAIuvlneuZm3CUK3jbA==}
    engines: {node: ^12.22.0 || ^14.17.0 || >=16.0.0}
    peerDependencies:
      eslint: ^6.0.0 || ^7.0.0 || >=8.0.0

  '@eslint-community/regexpp@4.12.1':
    resolution: {integrity: sha512-CCZCDJuduB9OUkFkY2IgppNZMi2lBQgD2qzwXkEia16cge2pijY/aXi96CJMquDMn3nJdlPV1A5KrJEXwfLNzQ==}
    engines: {node: ^12.0.0 || ^14.0.0 || >=16.0.0}

  '@eslint/config-array@0.19.1':
    resolution: {integrity: sha512-fo6Mtm5mWyKjA/Chy1BYTdn5mGJoDNjC7C64ug20ADsRDGrA85bN3uK3MaKbeRkRuuIEAR5N33Jr1pbm411/PA==}
    engines: {node: ^18.18.0 || ^20.9.0 || >=21.1.0}

  '@eslint/core@0.9.1':
    resolution: {integrity: sha512-GuUdqkyyzQI5RMIWkHhvTWLCyLo1jNK3vzkSyaExH5kHPDHcuL2VOpHjmMY+y3+NC69qAKToBqldTBgYeLSr9Q==}
    engines: {node: ^18.18.0 || ^20.9.0 || >=21.1.0}

  '@eslint/eslintrc@3.2.0':
    resolution: {integrity: sha512-grOjVNN8P3hjJn/eIETF1wwd12DdnwFDoyceUJLYYdkpbwq3nLi+4fqrTAONx7XDALqlL220wC/RHSC/QTI/0w==}
    engines: {node: ^18.18.0 || ^20.9.0 || >=21.1.0}

  '@eslint/js@9.17.0':
    resolution: {integrity: sha512-Sxc4hqcs1kTu0iID3kcZDW3JHq2a77HO9P8CP6YEA/FpH3Ll8UXE2r/86Rz9YJLKme39S9vU5OWNjC6Xl0Cr3w==}
    engines: {node: ^18.18.0 || ^20.9.0 || >=21.1.0}

  '@eslint/object-schema@2.1.5':
    resolution: {integrity: sha512-o0bhxnL89h5Bae5T318nFoFzGy+YE5i/gGkoPAgkmTVdRKTiv3p8JHevPiPaMwoloKfEiiaHlawCqaZMqRm+XQ==}
    engines: {node: ^18.18.0 || ^20.9.0 || >=21.1.0}

  '@eslint/plugin-kit@0.2.4':
    resolution: {integrity: sha512-zSkKow6H5Kdm0ZUQUB2kV5JIXqoG0+uH5YADhaEHswm664N9Db8dXSi0nMJpacpMf+MyyglF1vnZohpEg5yUtg==}
    engines: {node: ^18.18.0 || ^20.9.0 || >=21.1.0}

  '@humanfs/core@0.19.1':
    resolution: {integrity: sha512-5DyQ4+1JEUzejeK1JGICcideyfUbGixgS9jNgex5nqkW+cY7WZhxBigmieN5Qnw9ZosSNVC9KQKyb+GUaGyKUA==}
    engines: {node: '>=18.18.0'}

  '@humanfs/node@0.16.6':
    resolution: {integrity: sha512-YuI2ZHQL78Q5HbhDiBA1X4LmYdXCKCMQIfw0pw7piHJwyREFebJUvrQN4cMssyES6x+vfUbx1CIpaQUKYdQZOw==}
    engines: {node: '>=18.18.0'}

  '@humanwhocodes/module-importer@1.0.1':
    resolution: {integrity: sha512-bxveV4V8v5Yb4ncFTT3rPSgZBOpCkjfK0y4oVVVJwIuDVBRMDXrPyXRL988i5ap9m9bnyEEjWfm5WkBmtffLfA==}
    engines: {node: '>=12.22'}

  '@humanwhocodes/retry@0.3.1':
    resolution: {integrity: sha512-JBxkERygn7Bv/GbN5Rv8Ul6LVknS+5Bp6RgDC/O8gEBU/yeH5Ui5C/OlWrTb6qct7LjjfT6Re2NxB0ln0yYybA==}
    engines: {node: '>=18.18'}

  '@humanwhocodes/retry@0.4.1':
    resolution: {integrity: sha512-c7hNEllBlenFTHBky65mhq8WD2kbN9Q6gk0bTk8lSBvc554jpXSkST1iePudpt7+A/AQvuHs9EMqjHDXMY1lrA==}
    engines: {node: '>=18.18'}

  '@intrnl/xxhash64@0.1.2':
    resolution: {integrity: sha512-1+lx7j99fdph+uy3EnjQyr39KQZ7LP56+aWOr6finJWpgYpvb7XrhFUqDwnEk/wpPC98nCjAT6RulpW3crWjlg==}

  '@jridgewell/gen-mapping@0.3.8':
    resolution: {integrity: sha512-imAbBGkb+ebQyxKgzv5Hu2nmROxoDOXHh80evxdoXNOrvAnVx7zimzc1Oo5h9RlfV4vPXaE2iM5pOFbvOCClWA==}
    engines: {node: '>=6.0.0'}

  '@jridgewell/resolve-uri@3.1.2':
    resolution: {integrity: sha512-bRISgCIjP20/tbWSPWMEi54QVPRZExkuD9lJL+UIxUKtwVJA8wW1Trb1jMs1RFXo1CBTNZ/5hpC9QvmKWdopKw==}
    engines: {node: '>=6.0.0'}

  '@jridgewell/set-array@1.2.1':
    resolution: {integrity: sha512-R8gLRTZeyp03ymzP/6Lil/28tGeGEzhx1q2k703KGWRAI1VdvPIXdG70VJc2pAMw3NA6JKL5hhFu1sJX0Mnn/A==}
    engines: {node: '>=6.0.0'}

  '@jridgewell/source-map@0.3.6':
    resolution: {integrity: sha512-1ZJTZebgqllO79ue2bm3rIGud/bOe0pP5BjSRCRxxYkEZS8STV7zN84UBbiYu7jy+eCKSnVIUgoWWE/tt+shMQ==}

  '@jridgewell/sourcemap-codec@1.5.0':
    resolution: {integrity: sha512-gv3ZRaISU3fjPAgNsriBRqGWQL6quFx04YMPW/zD8XMLsU32mhCCbfbO6KZFLjvYpCZ8zyDEgqsgf+PwPaM7GQ==}

  '@jridgewell/trace-mapping@0.3.25':
    resolution: {integrity: sha512-vNk6aEwybGtawWmy/PzwnGDOjCkLWSD2wqvjGGAgOAwCGWySYXfYoxt00IJkTF+8Lb57DwOb3Aa0o9CApepiYQ==}

  '@nodelib/fs.scandir@2.1.5':
    resolution: {integrity: sha512-vq24Bq3ym5HEQm2NKCr3yXDwjc7vTsEThRDnkp2DK9p1uqLR+DHurm/NOTo0KG7HYHU7eppKZj3MyqYuMBf62g==}
    engines: {node: '>= 8'}

  '@nodelib/fs.stat@2.0.5':
    resolution: {integrity: sha512-RkhPPp2zrqDAQA/2jNhnztcPAlv64XdhIp7a7454A5ovI7Bukxgt7MX7udwAu3zg1DcpPU0rz3VV1SeaqvY4+A==}
    engines: {node: '>= 8'}

  '@nodelib/fs.walk@1.2.8':
    resolution: {integrity: sha512-oGB+UxlgWcgQkgwo8GcEGwemoTFt3FIO9ababBmaGwXIoBKZ+GTy0pP185beGg7Llih/NSHSV2XAs1lnznocSg==}
    engines: {node: '>= 8'}

  '@puppeteer/browsers@2.6.1':
    resolution: {integrity: sha512-aBSREisdsGH890S2rQqK82qmQYU3uFpSH8wcZWHgHzl3LfzsxAKbLNiAG9mO8v1Y0UICBeClICxPJvyr0rcuxg==}
    engines: {node: '>=18'}
    hasBin: true

  '@rtsao/scc@1.1.0':
    resolution: {integrity: sha512-zt6OdqaDoOnJ1ZYsCYGt9YmWzDXl4vQdKTyJev62gFhRGKdx7mcT54V9KIjg+d2wi9EXsPvAPKe7i7WjfVWB8g==}

  '@sapphi-red/web-noise-suppressor@0.3.5':
    resolution: {integrity: sha512-jh3+V9yM+zxLriQexoGm0GatoPaJWjs6ypFIbFYwQp+AoUb55eUXrjKtKQyuC5zShzzeAQUl0M5JzqB7SSrsRA==}

  '@stylistic/eslint-plugin@2.12.1':
    resolution: {integrity: sha512-fubZKIHSPuo07FgRTn6S4Nl0uXPRPYVNpyZzIDGfp7Fny6JjNus6kReLD7NI380JXi4HtUTSOZ34LBuNPO1XLQ==}
    engines: {node: ^18.18.0 || ^20.9.0 || >=21.1.0}
    peerDependencies:
      eslint: '>=8.40.0'

  '@tootallnate/quickjs-emscripten@0.23.0':
    resolution: {integrity: sha512-C5Mc6rdnsaJDjO3UpGW/CQTHtCKaYlScZTly4JIu97Jxo/odCiH0ITnDXSJPTOrEKk/ycSZ0AOgTmkDtkOsvIA==}

  '@types/chrome@0.0.287':
    resolution: {integrity: sha512-wWhBNPNXZHwycHKNYnexUcpSbrihVZu++0rdp6GEk5ZgAglenLx+RwdEouh6FrHS0XQiOxSd62yaujM1OoQlZQ==}

  '@types/diff@6.0.0':
    resolution: {integrity: sha512-dhVCYGv3ZSbzmQaBSagrv1WJ6rXCdkyTcDyoNu1MD8JohI7pR7k8wdZEm+mvdxRKXyHVwckFzWU1vJc+Z29MlA==}

  '@types/estree@1.0.6':
    resolution: {integrity: sha512-AYnb1nQyY49te+VRAVgmzfcgjYS91mY5P0TKUDCLEM+gNnA+3T6rWITXRLYCpahpqSQbN5cE+gHpnPyXjHWxcw==}

  '@types/filesystem@0.0.36':
    resolution: {integrity: sha512-vPDXOZuannb9FZdxgHnqSwAG/jvdGM8Wq+6N4D/d80z+D4HWH+bItqsZaVRQykAn6WEVeEkLm2oQigyHtgb0RA==}

  '@types/filewriter@0.0.33':
    resolution: {integrity: sha512-xFU8ZXTw4gd358lb2jw25nxY9QAgqn2+bKKjKOYfNCzN4DKCFetK7sPtrlpg66Ywe3vWY9FNxprZawAh9wfJ3g==}

  '@types/fs-extra@11.0.4':
    resolution: {integrity: sha512-yTbItCNreRooED33qjunPthRcSjERP1r4MqCZc7wv0u2sUkzTFp45tgUfS5+r7FrZPdmCCNflLhVSP/o+SemsQ==}

  '@types/har-format@1.2.16':
    resolution: {integrity: sha512-fluxdy7ryD3MV6h8pTfTYpy/xQzCFC7m89nOH9y94cNqJ1mDIDPut7MnRHI3F6qRmh/cT2fUjG1MLdCNb4hE9A==}

  '@types/json-schema@7.0.15':
    resolution: {integrity: sha512-5+fP8P8MFNC+AyZCDxrB2pkZFPGzqQWUzpSeuuVLvm8VMcorNYavBqoFcxK8bQz4Qsbn4oUEEem4wDLfcysGHA==}

  '@types/json5@0.0.29':
    resolution: {integrity: sha512-dRLjCWHYg4oaA77cxO64oO+7JwCwnIzkZPdrrC71jQmQtlhM556pwKo5bUzqvZndkVbeFLIIi+9TC40JNF5hNQ==}

  '@types/jsonfile@6.1.4':
    resolution: {integrity: sha512-D5qGUYwjvnNNextdU59/+fI+spnwtTFmyQP0h+PfIOSkNfpU6AOICUOkm4i0OnSk+NyjdPJrxCDro0sJsWlRpQ==}

  '@types/lodash@4.14.194':
    resolution: {integrity: sha512-r22s9tAS7imvBt2lyHC9B8AGwWnXaYb1tY09oyLkXDs4vArpYJzw09nj8MLx5VfciBPGIb+ZwG0ssYnEPJxn/g==}

  '@types/lodash@4.17.14':
    resolution: {integrity: sha512-jsxagdikDiDBeIRaPYtArcT8my4tN1og7MtMRquFT3XNA6axxyHDRUemqDz/taRDdOUn0GnGHRCuff4q48sW9A==}

  '@types/node@18.16.3':
    resolution: {integrity: sha512-OPs5WnnT1xkCBiuQrZA4+YAV4HEJejmHneyraIaxsbev5yCEr6KMwINNFP9wQeFIw8FWcoTqF3vQsa5CDaI+8Q==}

  '@types/node@18.19.69':
    resolution: {integrity: sha512-ECPdY1nlaiO/Y6GUnwgtAAhLNaQ53AyIVz+eILxpEo5OvuqE6yWkqWBIb5dU0DqhKQtMeny+FBD3PK6lm7L5xQ==}

  '@types/node@22.10.5':
    resolution: {integrity: sha512-F8Q+SeGimwOo86fiovQh8qiXfFEh2/ocYv7tU5pJ3EXMSSxk1Joj5wefpFK2fHTf/N6HKGSxIDBT9f3gCxXPkQ==}

  '@types/prop-types@15.7.14':
    resolution: {integrity: sha512-gNMvNH49DJ7OJYv+KAKn0Xp45p8PLl6zo2YnvDIbTd4J6MER2BmWN49TG7n9LvkyihINxeKW8+3bfS2yDC9dzQ==}

  '@types/prop-types@15.7.5':
    resolution: {integrity: sha512-JCB8C6SnDoQf0cNycqd/35A7MjcnK+ZTqE7judS6o7utxUCg6imJg3QK2qzHKszlTjcj2cn+NwMB2i96ubpj7w==}

  '@types/react-dom@18.2.1':
    resolution: {integrity: sha512-8QZEV9+Kwy7tXFmjJrp3XUKQSs9LTnE0KnoUb0YCguWBiNW0Yfb2iBMYZ08WPg35IR6P3Z0s00B15SwZnO26+w==}

  '@types/react-dom@19.0.2':
    resolution: {integrity: sha512-c1s+7TKFaDRRxr1TxccIX2u7sfCnc3RxkVyBIUA2lCpyqCF+QoAwQ/CBg7bsMdVwP120HEH143VQezKtef5nCg==}
    peerDependencies:
      '@types/react': ^19.0.0

  '@types/react@17.0.2':
    resolution: {integrity: sha512-Xt40xQsrkdvjn1EyWe1Bc0dJLcil/9x2vAuW7ya+PuQip4UYUaXyhzWmAbwRsdMgwOFHpfp7/FFZebDU6Y8VHA==}

  '@types/react@18.2.0':
    resolution: {integrity: sha512-0FLj93y5USLHdnhIhABk83rm8XEGA7kH3cr+YUlvxoUGp1xNt/DINUMvqPxLyOQMzLmZe8i4RTHbvb8MC7NmrA==}

  '@types/react@19.0.2':
    resolution: {integrity: sha512-USU8ZI/xyKJwFTpjSVIrSeHBVAGagkHQKPNbxeWwql/vDmnTIBgx+TJnhFnj1NXgz8XfprU0egV2dROLGpsBEg==}

  '@types/scheduler@0.16.3':
    resolution: {integrity: sha512-5cJ8CB4yAx7BH1oMvdU0Jh9lrEXyPkar6F9G/ERswkCuvP4KQZfZkSjcMbAICCpQTN4OuZn8tz0HiKv9TGZgrQ==}

  '@types/yauzl@2.10.3':
    resolution: {integrity: sha512-oJoftv0LSuaDZE3Le4DbKX+KS9G36NzOeSap90UIK0yMA/NhKJhqlSGtNDORNRaIbQfzjXDrQa0ytJ6mNRGz/Q==}

  '@types/yazl@2.4.5':
    resolution: {integrity: sha512-qpmPfx32HS7vlGJf7EsoM9qJnLZhXJBf1KH0hzfdc+D794rljQWh4H0I/UrZy+6Nhqn0l2jdBZXBGZtR1vnHqw==}

  '@typescript-eslint/eslint-plugin@8.19.0':
    resolution: {integrity: sha512-NggSaEZCdSrFddbctrVjkVZvFC6KGfKfNK0CU7mNK/iKHGKbzT4Wmgm08dKpcZECBu9f5FypndoMyRHkdqfT1Q==}
    engines: {node: ^18.18.0 || ^20.9.0 || >=21.1.0}
    peerDependencies:
      '@typescript-eslint/parser': ^8.0.0 || ^8.0.0-alpha.0
      eslint: ^8.57.0 || ^9.0.0
      typescript: '>=4.8.4 <5.8.0'

  '@typescript-eslint/parser@8.19.0':
    resolution: {integrity: sha512-6M8taKyOETY1TKHp0x8ndycipTVgmp4xtg5QpEZzXxDhNvvHOJi5rLRkLr8SK3jTgD5l4fTlvBiRdfsuWydxBw==}
    engines: {node: ^18.18.0 || ^20.9.0 || >=21.1.0}
    peerDependencies:
      eslint: ^8.57.0 || ^9.0.0
      typescript: '>=4.8.4 <5.8.0'

  '@typescript-eslint/scope-manager@8.18.1':
    resolution: {integrity: sha512-HxfHo2b090M5s2+/9Z3gkBhI6xBH8OJCFjH9MhQ+nnoZqxU3wNxkLT+VWXWSFWc3UF3Z+CfPAyqdCTdoXtDPCQ==}
    engines: {node: ^18.18.0 || ^20.9.0 || >=21.1.0}

  '@typescript-eslint/scope-manager@8.19.0':
    resolution: {integrity: sha512-hkoJiKQS3GQ13TSMEiuNmSCvhz7ujyqD1x3ShbaETATHrck+9RaDdUbt+osXaUuns9OFwrDTTrjtwsU8gJyyRA==}
    engines: {node: ^18.18.0 || ^20.9.0 || >=21.1.0}

  '@typescript-eslint/type-utils@8.19.0':
    resolution: {integrity: sha512-TZs0I0OSbd5Aza4qAMpp1cdCYVnER94IziudE3JU328YUHgWu9gwiwhag+fuLeJ2LkWLXI+F/182TbG+JaBdTg==}
    engines: {node: ^18.18.0 || ^20.9.0 || >=21.1.0}
    peerDependencies:
      eslint: ^8.57.0 || ^9.0.0
      typescript: '>=4.8.4 <5.8.0'

  '@typescript-eslint/types@8.18.1':
    resolution: {integrity: sha512-7uoAUsCj66qdNQNpH2G8MyTFlgerum8ubf21s3TSM3XmKXuIn+H2Sifh/ES2nPOPiYSRJWAk0fDkW0APBWcpfw==}
    engines: {node: ^18.18.0 || ^20.9.0 || >=21.1.0}

  '@typescript-eslint/types@8.19.0':
    resolution: {integrity: sha512-8XQ4Ss7G9WX8oaYvD4OOLCjIQYgRQxO+qCiR2V2s2GxI9AUpo7riNwo6jDhKtTcaJjT8PY54j2Yb33kWtSJsmA==}
    engines: {node: ^18.18.0 || ^20.9.0 || >=21.1.0}

  '@typescript-eslint/typescript-estree@8.18.1':
    resolution: {integrity: sha512-z8U21WI5txzl2XYOW7i9hJhxoKKNG1kcU4RzyNvKrdZDmbjkmLBo8bgeiOJmA06kizLI76/CCBAAGlTlEeUfyg==}
    engines: {node: ^18.18.0 || ^20.9.0 || >=21.1.0}
    peerDependencies:
      typescript: '>=4.8.4 <5.8.0'

  '@typescript-eslint/typescript-estree@8.19.0':
    resolution: {integrity: sha512-WW9PpDaLIFW9LCbucMSdYUuGeFUz1OkWYS/5fwZwTA+l2RwlWFdJvReQqMUMBw4yJWJOfqd7An9uwut2Oj8sLw==}
    engines: {node: ^18.18.0 || ^20.9.0 || >=21.1.0}
    peerDependencies:
      typescript: '>=4.8.4 <5.8.0'

  '@typescript-eslint/utils@8.18.1':
    resolution: {integrity: sha512-8vikiIj2ebrC4WRdcAdDcmnu9Q/MXXwg+STf40BVfT8exDqBCUPdypvzcUPxEqRGKg9ALagZ0UWcYCtn+4W2iQ==}
    engines: {node: ^18.18.0 || ^20.9.0 || >=21.1.0}
    peerDependencies:
      eslint: ^8.57.0 || ^9.0.0
      typescript: '>=4.8.4 <5.8.0'

  '@typescript-eslint/utils@8.19.0':
    resolution: {integrity: sha512-PTBG+0oEMPH9jCZlfg07LCB2nYI0I317yyvXGfxnvGvw4SHIOuRnQ3kadyyXY6tGdChusIHIbM5zfIbp4M6tCg==}
    engines: {node: ^18.18.0 || ^20.9.0 || >=21.1.0}
    peerDependencies:
      eslint: ^8.57.0 || ^9.0.0
      typescript: '>=4.8.4 <5.8.0'

  '@typescript-eslint/visitor-keys@8.18.1':
    resolution: {integrity: sha512-Vj0WLm5/ZsD013YeUKn+K0y8p1M0jPpxOkKdbD1wB0ns53a5piVY02zjf072TblEweAbcYiFiPoSMF3kp+VhhQ==}
    engines: {node: ^18.18.0 || ^20.9.0 || >=21.1.0}

  '@typescript-eslint/visitor-keys@8.19.0':
    resolution: {integrity: sha512-mCFtBbFBJDCNCWUl5y6sZSCHXw1DEFEk3c/M3nRK2a4XUB8StGFtmcEMizdjKuBzB6e/smJAAWYug3VrdLMr1w==}
    engines: {node: ^18.18.0 || ^20.9.0 || >=21.1.0}

  '@vap/core@0.0.12':
    resolution: {integrity: sha512-3csHpkE1zUSRTZwl7xIf2uXg1cD4IhhtUm0F6K/dWydc95R5Nj+krB4OTNATuqkewIv/ViCbwjPfkafAgvZQSg==}

  '@vap/shiki@0.10.5':
    resolution: {integrity: sha512-5BHVGvQT8qonbLSASon5aQFQ18OZU4FxSl9tLSj6oJ0sap3KdMbYcfGq25M9zFZR1g1dJN7fgjmZXBIS5omIdw==}

  acorn-jsx@5.3.2:
    resolution: {integrity: sha512-rq9s+JNhf0IChjtDXxllJ7g41oZk5SlXtp0LHwyA5cejwn7vKmKp4pPri6YEePv2PU65sAsegbXtIinmDFDXgQ==}
    peerDependencies:
      acorn: ^6.0.0 || ^7.0.0 || ^8.0.0

  acorn@8.14.0:
    resolution: {integrity: sha512-cl669nCJTZBsL97OF4kUQm5g5hC2uihk0NxY3WENAC0TYdILVkAyHymAntgxGkl7K+t0cXIrH5siy5S4XkFycA==}
    engines: {node: '>=0.4.0'}
    hasBin: true

  agent-base@7.1.3:
    resolution: {integrity: sha512-jRR5wdylq8CkOe6hei19GGZnxM6rBGwFl3Bg0YItGDimvjGtAvdZk4Pu6Cl4u4Igsws4a1fd1Vq3ezrhn4KmFw==}
    engines: {node: '>= 14'}

  ajv@6.12.6:
    resolution: {integrity: sha512-j3fVLgvTo527anyYyJOGTYJbG+vnnQYvE0m5mmkc1TK+nxAppkCLMIL0aZ4dblVCNoGShhm+kzE4ZUykBoMg4g==}

  ajv@8.17.1:
    resolution: {integrity: sha512-B/gBuNg5SiMTrPkC+A2+cW0RszwxYmn6VYxB/inlBStS5nx6xHIt/ehKRhIMhqusl7a8LjQoZnjCs5vhwxOQ1g==}

  ansi-regex@5.0.1:
    resolution: {integrity: sha512-quJQXlTSUGL2LH9SUXo8VwsY4soanhgo6LNSm84E1LBcE8s3O0wpdiRzyR9z/ZZJMlMWv37qOOb9pdJlMUEKFQ==}
    engines: {node: '>=8'}

  ansi-styles@4.3.0:
    resolution: {integrity: sha512-zbB9rCJAT1rbjiVDb2hqKFHNYLxgtk8NURxZ3IZwD3F6NtxbXZQCnnSi1Lkx+IDohdPlFp222wVALIheZJQSEg==}
    engines: {node: '>=8'}

  argparse@2.0.1:
    resolution: {integrity: sha512-8+9WqebbFzpX9OR+Wa6O29asIogeRMzcGtAINdpMHHyAg10f05aSFVBbcEqGf/PXw1EjAZ+q2/bEBg3DvurK3Q==}

  arr-diff@4.0.0:
    resolution: {integrity: sha512-YVIQ82gZPGBebQV/a8dar4AitzCQs0jjXwMPZllpXMaGjXPYVUawSxQrRsjhjupyVxEvbHgUmIhKVlND+j02kA==}
    engines: {node: '>=0.10.0'}

  arr-union@3.1.0:
    resolution: {integrity: sha512-sKpyeERZ02v1FeCZT8lrfJq5u6goHCtpTAzPwJYe7c8SPFOboNjNg1vz2L4VTn9T4PQxEx13TbXLmYUcS6Ug7Q==}
    engines: {node: '>=0.10.0'}

  array-buffer-byte-length@1.0.1:
    resolution: {integrity: sha512-ahC5W1xgou+KTXix4sAO8Ki12Q+jf4i0+tmk3sC+zgcynshkHxzpXdImBehiUYKKKDwvfFiJl1tZt6ewscS1Mg==}
    engines: {node: '>= 0.4'}

  array-buffer-byte-length@1.0.2:
    resolution: {integrity: sha512-LHE+8BuR7RYGDKvnrmcuSq3tDcKv9OFEXQt/HpbZhY7V6h0zlUXutnAD82GiFx9rdieCMjkvtcsPqBwgUl1Iiw==}
    engines: {node: '>= 0.4'}

  array-includes@3.1.8:
    resolution: {integrity: sha512-itaWrbYbqpGXkGhZPGUulwnhVf5Hpy1xiCFsGqyIGglbBxmG5vSjxQen3/WGOjPpNEv1RtBLKxbmVXm8HpJStQ==}
    engines: {node: '>= 0.4'}

  array-union@2.1.0:
    resolution: {integrity: sha512-HGyxoOTYUyCM6stUe6EJgnd4EoewAI7zMdfqO+kGjnlZmBDz/cR5pf8r/cR4Wq60sL/p0IkcjUEEPwS3GFrIyw==}
    engines: {node: '>=8'}

  array-unique@0.3.2:
    resolution: {integrity: sha512-SleRWjh9JUud2wH1hPs9rZBZ33H6T9HOiL0uwGnGx9FpE6wKGyfWugmbkEOIs6qWrZhg0LWeLziLrEwQJhs5mQ==}
    engines: {node: '>=0.10.0'}

  array.prototype.findlast@1.2.5:
    resolution: {integrity: sha512-CVvd6FHg1Z3POpBLxO6E6zr+rSKEQ9L6rZHAaY7lLfhKsWYUBBOuMs0e9o24oopj6H+geRCX0YJ+TJLBK2eHyQ==}
    engines: {node: '>= 0.4'}

  array.prototype.findlastindex@1.2.5:
    resolution: {integrity: sha512-zfETvRFA8o7EiNn++N5f/kaCw221hrpGsDmcpndVupkPzEc1Wuf3VgC0qby1BbHs7f5DVYjgtEU2LLh5bqeGfQ==}
    engines: {node: '>= 0.4'}

  array.prototype.flat@1.3.3:
    resolution: {integrity: sha512-rwG/ja1neyLqCuGZ5YYrznA62D4mZXg0i1cIskIUKSiqF3Cje9/wXAls9B9s1Wa2fomMsIv8czB8jZcPmxCXFg==}
    engines: {node: '>= 0.4'}

  array.prototype.flatmap@1.3.3:
    resolution: {integrity: sha512-Y7Wt51eKJSyi80hFrJCePGGNo5ktJCslFuboqJsbf57CCPcm5zztluPlc4/aD8sWsKvlwatezpV4U1efk8kpjg==}
    engines: {node: '>= 0.4'}

  array.prototype.tosorted@1.1.4:
    resolution: {integrity: sha512-p6Fx8B7b7ZhL/gmUsAy0D15WhvDccw3mnGNbZpi3pmeJdxtWsj2jEaI4Y6oo3XiHfzuSgPwKc04MYt6KgvC/wA==}
    engines: {node: '>= 0.4'}

  arraybuffer.prototype.slice@1.0.4:
    resolution: {integrity: sha512-BNoCY6SXXPQ7gF2opIP4GBE+Xw7U+pHMYKuzjgCN3GwiaIR09UUeKfheyIry77QtrCBlC0KK0q5/TER/tYh3PQ==}
    engines: {node: '>= 0.4'}

  assign-symbols@1.0.0:
    resolution: {integrity: sha512-Q+JC7Whu8HhmTdBph/Tq59IoRtoy6KAm5zzPv00WdujX82lbAL8K7WVjne7vdCsAmbF4AYaDOPyO3k0kl8qIrw==}
    engines: {node: '>=0.10.0'}

  ast-types@0.13.4:
    resolution: {integrity: sha512-x1FCFnFifvYDDzTaLII71vG5uvDwgtmDTEVWAxrgeiR8VjMONcCXJx7E+USjDtHlwFmt9MysbqgF9b9Vjr6w+w==}
    engines: {node: '>=4'}

  astral-regex@2.0.0:
    resolution: {integrity: sha512-Z7tMw1ytTXt5jqMcOP+OQteU1VuNK9Y02uuJtKQ1Sv69jXQKKg5cibLwGJow8yzZP+eAc18EmLGPal0bp36rvQ==}
    engines: {node: '>=8'}

  async@1.5.2:
    resolution: {integrity: sha512-nSVgobk4rv61R9PUSDtYt7mPVB2olxNR5RWJcAsH676/ef11bUZwvu7+RGYrYauVdDPcO519v68wRhXQtxsV9w==}

  atob@2.1.2:
    resolution: {integrity: sha512-Wm6ukoaOGJi/73p/cl2GvLjTI5JM1k/O14isD73YML8StrH/7/lRFgmg8nICZgD3bZZvjwCGxtMOD3wWNAu8cg==}
    engines: {node: '>= 4.5.0'}
    hasBin: true

  available-typed-arrays@1.0.7:
    resolution: {integrity: sha512-wvUjBtSGN7+7SjNpq/9M2Tg350UZD3q62IFZLbRAR1bSMlCo1ZaeW+BJ+D090e4hIIZLBcTDWe4Mh4jvUDajzQ==}
    engines: {node: '>= 0.4'}

  b4a@1.6.7:
    resolution: {integrity: sha512-OnAYlL5b7LEkALw87fUVafQw5rVR9RjwGd4KUwNQ6DrrNmaVaUCgLipfVlzrPQ4tWOR9P0IXGNOx50jYCCdSJg==}

  balanced-match@1.0.2:
    resolution: {integrity: sha512-3oSeUO0TMV67hN1AmbXsK4yaqU7tjiHlbxRDZOpH0KW9+CeX4bRAaX0Anxt0tx2MrpRpWwQaPwIlISEJhYU5Pw==}

  balanced-match@2.0.0:
    resolution: {integrity: sha512-1ugUSr8BHXRnK23KfuYS+gVMC3LB8QGH9W1iGtDPsNWoQbgtXSExkBu2aDR4epiGWZOjZsj6lDl/N/AqqTC3UA==}

  bare-events@2.5.0:
    resolution: {integrity: sha512-/E8dDe9dsbLyh2qrZ64PEPadOQ0F4gbl1sUJOrmph7xOiIxfY8vwab/4bFLh4Y88/Hk/ujKcrQKc+ps0mv873A==}

  bare-fs@2.3.5:
    resolution: {integrity: sha512-SlE9eTxifPDJrT6YgemQ1WGFleevzwY+XAP1Xqgl56HtcrisC2CHCZ2tq6dBpcH2TnNxwUEUGhweo+lrQtYuiw==}

  bare-os@2.4.4:
    resolution: {integrity: sha512-z3UiI2yi1mK0sXeRdc4O1Kk8aOa/e+FNWZcTiPB/dfTWyLypuE99LibgRaQki914Jq//yAWylcAt+mknKdixRQ==}

  bare-path@2.1.3:
    resolution: {integrity: sha512-lh/eITfU8hrj9Ru5quUp0Io1kJWIk1bTjzo7JH1P5dWmQ2EL4hFUlfI8FonAhSlgIfhn63p84CDY/x+PisgcXA==}

  bare-stream@2.6.1:
    resolution: {integrity: sha512-eVZbtKM+4uehzrsj49KtCy3Pbg7kO1pJ3SKZ1SFrIH/0pnj9scuGGgUlNDf/7qS8WKtGdiJY5Kyhs/ivYPTB/g==}

  base64-js@1.5.1:
    resolution: {integrity: sha512-AKpaYlHn8t4SVbOHCy+b5+KKgvR4vrsD8vbvrbiQJps7fKDTkjkDry6ji0rUJjC0kzbNePLwzxq8iypo41qeWA==}

  base@0.11.2:
    resolution: {integrity: sha512-5T6P4xPgpp0YDFvSWwEZ4NoE3aM4QBQXDzmVbraCkFj8zHM+mba8SyqB5DbZWyR7mYHo6Y7BdQo3MoA4m0TeQg==}
    engines: {node: '>=0.10.0'}

  basic-ftp@5.0.5:
    resolution: {integrity: sha512-4Bcg1P8xhUuqcii/S0Z9wiHIrQVPMermM1any+MX5GeGD7faD3/msQUDGLol9wOcz4/jbg/WJnGqoJF6LiBdtg==}
    engines: {node: '>=10.0.0'}

  brace-expansion@1.1.11:
    resolution: {integrity: sha512-iCuPHDFgrHX7H2vEI/5xpz07zSHB00TpugqhmYtVmMO6518mCuRMoOYFldEBl0g187ufozdaHgWKcYFb61qGiA==}

  brace-expansion@2.0.1:
    resolution: {integrity: sha512-XnAIvQ8eM+kC6aULx6wuQiwVsnzsi9d3WxzV3FpWTGA19F621kwdbsAcFKXgKUHZWsy+mY6iL1sHTxWEFCytDA==}

  braces@3.0.3:
    resolution: {integrity: sha512-yQbXgO/OSZVD2IsiLlro+7Hf6Q18EJrKSEsdoMzKePKXct3gvD8oLcOQdIzGupr5Fj+EDe8gO/lxc1BzfMpxvA==}
    engines: {node: '>=8'}

  buffer-crc32@0.2.13:
    resolution: {integrity: sha512-VO9Ht/+p3SN7SKWqcrgEzjGbRSJYTx+Q1pTQC0wrWqHx0vpJraQ6GtHx8tvcg1rlK1byhU5gccxgOgj7B0TDkQ==}

  buffer-from@1.1.2:
    resolution: {integrity: sha512-E+XQCRwSbaaiChtv6k6Dwgc+bx+Bs6vuKJHHl5kox/BaKbhiXzqQOwK4cO22yElGp2OCmjwVhT3HmxgyPGnJfQ==}

  buffer@5.7.1:
    resolution: {integrity: sha512-EHcyIPBQ4BSGlvjB16k5KgAJ27CIsHY/2JBmCRReo48y9rQ3MaUzWX3KVlBa4U7MyX02HdVj0K7C3WaB3ju7FQ==}

  cache-base@1.0.1:
    resolution: {integrity: sha512-AKcdTnFSWATd5/GCPRxr2ChwIJ85CeyrEyjRHlKxQ56d4XJMGym0uAiKn0xbLOGOl3+yRpOTi484dVCEc5AUzQ==}
    engines: {node: '>=0.10.0'}

  call-bind-apply-helpers@1.0.1:
    resolution: {integrity: sha512-BhYE+WDaywFg2TBWYNXAE+8B1ATnThNBqXHP5nQu0jWJdVvY2hvkpyB3qOmtmDePiS5/BDQ8wASEWGMWRG148g==}
    engines: {node: '>= 0.4'}

  call-bind@1.0.8:
    resolution: {integrity: sha512-oKlSFMcMwpUg2ednkhQ454wfWiU/ul3CkJe/PEHcTKuiX6RpbehUiFMXu13HalGZxfUwCQzZG747YXBn1im9ww==}
    engines: {node: '>= 0.4'}

  call-bound@1.0.3:
    resolution: {integrity: sha512-YTd+6wGlNlPxSuri7Y6X8tY2dmm12UMH66RpKMhiX6rsk5wXXnYgbUcOt8kiS31/AjfoTOvCsE+w8nZQLQnzHA==}
    engines: {node: '>= 0.4'}

  callsites@3.1.0:
    resolution: {integrity: sha512-P8BjAsXvZS+VIDUI11hHCQEv74YT67YUi5JJFNWIqL235sBmjX4+qx9Muvls5ivyNENctx46xQLQ3aTuE7ssaQ==}
    engines: {node: '>=6'}

  camel-case@4.1.2:
    resolution: {integrity: sha512-gxGWBrTT1JuMx6R+o5PTXMmUnhnVzLQ9SNutD4YqKtI6ap897t3tKECYla6gCWEkplXnlNybEkZg9GEGxKFCgw==}

  chalk@4.1.2:
    resolution: {integrity: sha512-oKnbhFyRIXpUuez8iBMmyEa4nbj4IOQyuhc/wy9kY7/WVPcwIO9VA668Pu8RkO7+0G76SLROeyw9CpQ061i4mA==}
    engines: {node: '>=10'}

  chromium-bidi@0.11.0:
    resolution: {integrity: sha512-6CJWHkNRoyZyjV9Rwv2lYONZf1Xm0IuDyNq97nwSsxxP3wf5Bwy15K5rOvVKMtJ127jJBmxFUanSAOjgFRxgrA==}
    peerDependencies:
      devtools-protocol: '*'

  class-utils@0.3.6:
    resolution: {integrity: sha512-qOhPa/Fj7s6TY8H8esGu5QNpMMQxz79h+urzrNYN6mn+9BnxlDGf5QZ+XeCDsxSjPqsSR56XOZOJmpeurnLMeg==}
    engines: {node: '>=0.10.0'}

  clean-css@5.3.3:
    resolution: {integrity: sha512-D5J+kHaVb/wKSFcyyV75uCn8fiY4sV38XJoe4CUyGQ+mOU/fMVYUdH1hJC+CJQ5uY3EnW27SbJYS4X8BiLrAFg==}
    engines: {node: '>= 10.0'}

  cliui@8.0.1:
    resolution: {integrity: sha512-BSeNnyus75C4//NQ9gQt1/csTXyo/8Sb+afLAkzAptFuMsod9HFokGNudZpi/oQV73hnVK+sR+5PVRMd+Dr7YQ==}
    engines: {node: '>=12'}

  collection-visit@1.0.0:
    resolution: {integrity: sha512-lNkKvzEeMBBjUGHZ+q6z9pSJla0KWAQPvtzhEV9+iGyQYG+pBpl7xKDhxoNSOZH2hhv0v5k0y2yAM4o4SjoSkw==}
    engines: {node: '>=0.10.0'}

  color-convert@2.0.1:
    resolution: {integrity: sha512-RRECPsj7iu/xb5oKYcsFHSppFNnsj/52OVTRKb4zP5onXwVF3zVmmToNcOfGC+CRDpfK/U584fMg38ZHCaElKQ==}
    engines: {node: '>=7.0.0'}

  color-name@1.1.4:
    resolution: {integrity: sha512-dOy+3AuW3a2wNbZHIuMZpTcgjGuLU/uBL/ubcZF9OXbDo8ff4O8yVp5Bf0efS8uEoYo5q4Fx7dY9OgQGXgAsQA==}

  colord@2.9.3:
    resolution: {integrity: sha512-jeC1axXpnb0/2nn/Y1LPuLdgXBLH7aDcHu4KEKfqw3CUhX7ZpfBSlPKyqXE6btIgEzfWtrX3/tyBCaCvXvMkOw==}

  commander@10.0.1:
    resolution: {integrity: sha512-y4Mg2tXshplEbSGzx7amzPwKKOCGuoSRP/CjEdwwk0FOGlUbq6lKuoyDZTNZkmxHdJtp54hdfY/JUrdL7Xfdug==}
    engines: {node: '>=14'}

  commander@2.20.3:
    resolution: {integrity: sha512-GpVkmM8vF2vQUkj2LvZmD35JxeJOLCwJ9cUkugyk2nuhbv3+mJvpLYYt+0+USMxE+oj+ey/lJEnhZw75x/OMcQ==}

  component-emitter@1.3.1:
    resolution: {integrity: sha512-T0+barUSQRTUQASh8bx02dl+DhF54GtIDY13Y3m9oWTklKbb3Wv974meRpeZ3lp1JpLVECWWNHC4vaG2XHXouQ==}

  concat-map@0.0.1:
    resolution: {integrity: sha512-/Srv4dswyQNBfohGpz9o6Yb3Gz3SrUDqBH5rTuhGR7ahtlbYKnVxw2bCFMRljaA7EXHaXZ8wsHdodFvbkhKmqg==}

  copy-descriptor@0.1.1:
    resolution: {integrity: sha512-XgZ0pFcakEUlbwQEVNg3+QAis1FyTL3Qel9FYy8pSkQqoG3PNoT0bOCQtOXcOkur21r2Eq2kI+IE+gsmAEVlYw==}
    engines: {node: '>=0.10.0'}

  cosmiconfig@9.0.0:
    resolution: {integrity: sha512-itvL5h8RETACmOTFc4UfIyB2RfEHi71Ax6E/PivVxq9NseKbOWpeyHEOIbmAw1rs8Ak0VursQNww7lf7YtUwzg==}
    engines: {node: '>=14'}
    peerDependencies:
      typescript: '>=4.9.5'
    peerDependenciesMeta:
      typescript:
        optional: true

  cross-spawn@7.0.6:
    resolution: {integrity: sha512-uV2QOWP2nWzsy2aMp8aRibhi9dlzF5Hgh5SHaB9OiTGEyDTiJJyx0uy51QXdyWbtAHNua4XJzUKca3OzKUd3vA==}
    engines: {node: '>= 8'}

  css-functions-list@3.2.3:
    resolution: {integrity: sha512-IQOkD3hbR5KrN93MtcYuad6YPuTSUhntLHDuLEbFWE+ff2/XSZNdZG+LcbbIW5AXKg/WFIfYItIzVoHngHXZzA==}
    engines: {node: '>=12 || >=16'}

  css-tree@3.1.0:
    resolution: {integrity: sha512-0eW44TGN5SQXU1mWSkKwFstI/22X2bG1nYzZTYMAWjylYURhse752YgbE4Cx46AC+bAvI+/dYTPRk1LqSUnu6w==}
    engines: {node: ^10 || ^12.20.0 || ^14.13.0 || >=15.0.0}

  cssesc@3.0.0:
    resolution: {integrity: sha512-/Tb/JcjK111nNScGob5MNtsntNM1aCNUDipB/TkwZFhyDrrE47SOx/18wF2bbjgc3ZzCSKW1T5nt5EbFoAz/Vg==}
    engines: {node: '>=4'}
    hasBin: true

  csstype@3.1.2:
    resolution: {integrity: sha512-I7K1Uu0MBPzaFKg4nI5Q7Vs2t+3gWWW648spaF+Rg7pI9ds18Ugn+lvg4SHczUdKlHI5LWBXyqfS8+DufyBsgQ==}

  csstype@3.1.3:
    resolution: {integrity: sha512-M1uQkMl8rQK/szD0LNhtqxIPLpimGm8sOBwU7lLnCpSbTyY3yeU1Vc7l4KT5zT4s/yOxHH5O7tIuuLOCnLADRw==}

  data-uri-to-buffer@6.0.2:
    resolution: {integrity: sha512-7hvf7/GW8e86rW0ptuwS3OcBGDjIi6SZva7hCyWC0yYry2cOPmLIjXAUHI6DK2HsnwJd9ifmt57i8eV2n4YNpw==}
    engines: {node: '>= 14'}

  data-view-buffer@1.0.1:
    resolution: {integrity: sha512-0lht7OugA5x3iJLOWFhWK/5ehONdprk0ISXqVFn/NFrDu+cuc8iADFrGQz5BnRK7LLU3JmkbXSxaqX+/mXYtUA==}
    engines: {node: '>= 0.4'}

  data-view-buffer@1.0.2:
    resolution: {integrity: sha512-EmKO5V3OLXh1rtK2wgXRansaK1/mtVdTUEiEI0W8RkvgT05kfxaH29PliLnpLP73yYO6142Q72QNa8Wx/A5CqQ==}
    engines: {node: '>= 0.4'}

  data-view-byte-length@1.0.1:
    resolution: {integrity: sha512-4J7wRJD3ABAzr8wP+OcIcqq2dlUKp4DVflx++hs5h5ZKydWMI6/D/fAot+yh6g2tHh8fLFTvNOaVN357NvSrOQ==}
    engines: {node: '>= 0.4'}

  data-view-byte-length@1.0.2:
    resolution: {integrity: sha512-tuhGbE6CfTM9+5ANGf+oQb72Ky/0+s3xKUpHvShfiz2RxMFgFPjsXuRLBVMtvMs15awe45SRb83D6wH4ew6wlQ==}
    engines: {node: '>= 0.4'}

  data-view-byte-offset@1.0.1:
    resolution: {integrity: sha512-BS8PfmtDGnrgYdOonGZQdLZslWIeCGFP9tpan0hi1Co2Zr2NKADsvGYA8XxuG/4UWgJ6Cjtv+YJnB6MM69QGlQ==}
    engines: {node: '>= 0.4'}

  debug@2.6.9:
    resolution: {integrity: sha512-bC7ElrdJaJnPbAP+1EotYvqZsb3ecl5wi6Bfi6BJTUcNowp6cvspg0jXznRTKDjm/E7AdgFBVeAPVMNcKGsHMA==}
    peerDependencies:
      supports-color: '*'
    peerDependenciesMeta:
      supports-color:
        optional: true

  debug@3.2.7:
    resolution: {integrity: sha512-CFjzYYAi4ThfiQvizrFQevTTXHtnCqWfe7x1AhgEscTz6ZbLbfoLRLPugTQyBth6f8ZERVUSyWHFD/7Wu4t1XQ==}
    peerDependencies:
      supports-color: '*'
    peerDependenciesMeta:
      supports-color:
        optional: true

  debug@4.4.0:
    resolution: {integrity: sha512-6WTZ/IxCY/T6BALoZHaE4ctp9xm+Z5kY/pzYaCHRFeyVhojxlrm+46y68HA6hr0TcwEssoxNiDEUJQjfPZ/RYA==}
    engines: {node: '>=6.0'}
    peerDependencies:
      supports-color: '*'
    peerDependenciesMeta:
      supports-color:
        optional: true

  decode-uri-component@0.2.2:
    resolution: {integrity: sha512-FqUYQ+8o158GyGTrMFJms9qh3CqTKvAqgqsTnkLI8sKu0028orqBhxNMFkFen0zGyg6epACD32pjVk58ngIErQ==}
    engines: {node: '>=0.10'}

  deep-is@0.1.4:
    resolution: {integrity: sha512-oIPzksmTg4/MriiaYGO+okXDT7ztn/w3Eptv/+gSIdMdKsJo0u4CfYNFJPy+4SKMuCqGw2wxnA+URMg3t8a/bQ==}

  define-data-property@1.1.4:
    resolution: {integrity: sha512-rBMvIzlpA8v6E+SJZoo++HAYqsLrkg7MSfIinMPFhmkorw7X+dOXVJQs+QT69zGkzMyfDnIMN2Wid1+NbL3T+A==}
    engines: {node: '>= 0.4'}

  define-properties@1.2.1:
    resolution: {integrity: sha512-8QmQKqEASLd5nx0U1B1okLElbUuuttJ/AnYmRXbbbGDWh6uS208EjD4Xqq/I9wK7u0v6O08XhTWnt5XtEbR6Dg==}
    engines: {node: '>= 0.4'}

  define-property@0.2.5:
    resolution: {integrity: sha512-Rr7ADjQZenceVOAKop6ALkkRAmH1A4Gx9hV/7ZujPUN2rkATqFO0JZLZInbAjpZYoJ1gUx8MRMQVkYemcbMSTA==}
    engines: {node: '>=0.10.0'}

  define-property@1.0.0:
    resolution: {integrity: sha512-cZTYKFWspt9jZsMscWo8sc/5lbPC9Q0N5nBLgb+Yd915iL3udB1uFgS3B8YCx66UVHq018DAVFoee7x+gxggeA==}
    engines: {node: '>=0.10.0'}

  define-property@2.0.2:
    resolution: {integrity: sha512-jwK2UV4cnPpbcG7+VRARKTZPUWowwXA8bzH5NP6ud0oeAxyYPuGZUAC7hMugpCdz4BeSZl2Dl9k66CHJ/46ZYQ==}
    engines: {node: '>=0.10.0'}

  degenerator@5.0.1:
    resolution: {integrity: sha512-TllpMR/t0M5sqCXfj85i4XaAzxmS5tVA16dqvdkMwGmzI+dXLXnw3J+3Vdv7VKw+ThlTMboK6i9rnZ6Nntj5CQ==}
    engines: {node: '>= 14'}

  devtools-protocol@0.0.1367902:
    resolution: {integrity: sha512-XxtPuC3PGakY6PD7dG66/o8KwJ/LkH2/EKe19Dcw58w53dv4/vSQEkn/SzuyhHE2q4zPgCkxQBxus3VV4ql+Pg==}

  diff@7.0.0:
    resolution: {integrity: sha512-PJWHUb1RFevKCwaFA9RlG5tCd+FO5iRh9A8HEtkmBH2Li03iJriB6m6JIN4rGz3K3JLawI7/veA1xzRKP6ISBw==}
    engines: {node: '>=0.3.1'}

  dir-glob@3.0.1:
    resolution: {integrity: sha512-WkrWp9GR4KXfKGYzOLmTuGVi1UWFfws377n9cc55/tb6DuqyF6pcQ5AbiHEshaDpY9v6oaSr2XCDidGmMwdzIA==}
    engines: {node: '>=8'}

  discord-types@1.3.26:
    resolution: {integrity: sha512-ToG51AOCH+JTQf7b+8vuYQe5Iqwz7nZ7StpECAZ/VZcI1ZhQk13pvt9KkRTfRv1xNvwJ2qib4e3+RifQlo8VPQ==}

  doctrine@2.1.0:
    resolution: {integrity: sha512-35mSku4ZXK0vfCuHEDAwt55dg2jNajHZ1odvF+8SSr82EsZY4QmXfuWso8oEd8zRhVObSN18aM0CjSdoBX7zIw==}
    engines: {node: '>=0.10.0'}

  dot-case@3.0.4:
    resolution: {integrity: sha512-Kv5nKlh6yRrdrGvxeJ2e5y2eRUpkUosIW4A2AS38zwSz27zu7ufDwQPi5Jhs3XAlGNetl3bmnGhQsMtkKJnj3w==}

  dunder-proto@1.0.1:
    resolution: {integrity: sha512-KIN/nDJBQRcXw0MLVhZE9iQHmG68qAVIBg9CqmUYjmQIhgij9U5MFvrqkUL5FbtyyzZuOeOt0zdeRe4UY7ct+A==}
    engines: {node: '>= 0.4'}

  emoji-regex@8.0.0:
    resolution: {integrity: sha512-MSjYzcWNOA0ewAHpz0MxpYFvwg6yjy1NG3xteoqz644VCo/RPgnr1/GGt+ic3iJTzQ8Eu3TdM14SawnVUmGE6A==}

  end-of-stream@1.4.4:
    resolution: {integrity: sha512-+uw1inIHVPQoaVuHzRyXd21icM+cnt4CzD5rW+NC1wjOUSTOs+Te7FOv7AhN7vS9x/oIyhLP5PR1H+phQAHu5Q==}

  entities@4.5.0:
    resolution: {integrity: sha512-V0hjH4dGPh9Ao5p0MoRY6BVqtwCjhz6vI5LT8AJ55H+4g9/4vbHx1I54fS0XuclLhDHArPQCiMjDxjaL8fPxhw==}
    engines: {node: '>=0.12'}

  env-paths@2.2.1:
    resolution: {integrity: sha512-+h1lkLKhZMTYjog1VEpJNG7NZJWcuc2DDk/qsqSTRRCOXiLjeQ1d1/udrUGhqMxUgAlwKNZ0cf2uqan5GLuS2A==}
    engines: {node: '>=6'}

  error-ex@1.3.2:
    resolution: {integrity: sha512-7dFHNmqeFSEt2ZBsCriorKnn3Z2pj+fd9kmI6QoWw4//DL+icEBfc0U7qJCisqrTsKTjw4fNFy2pW9OqStD84g==}

  es-abstract@1.23.6:
    resolution: {integrity: sha512-Ifco6n3yj2tMZDWNLyloZrytt9lqqlwvS83P3HtaETR0NUOYnIULGGHpktqYGObGy+8wc1okO25p8TjemhImvA==}
    engines: {node: '>= 0.4'}

  es-abstract@1.23.9:
    resolution: {integrity: sha512-py07lI0wjxAC/DcfK1S6G7iANonniZwTISvdPzk9hzeH0IZIshbuuFxLIU96OyF89Yb9hiqWn8M/bY83KY5vzA==}
    engines: {node: '>= 0.4'}

  es-define-property@1.0.1:
    resolution: {integrity: sha512-e3nRfgfUZ4rNGL232gUgX06QNyyez04KdjFrF+LTRoOXmrOgFKDg4BCdsjW8EnT69eqdYGmRpJwiPVYNrCaW3g==}
    engines: {node: '>= 0.4'}

  es-errors@1.3.0:
    resolution: {integrity: sha512-Zf5H2Kxt2xjTvbJvP2ZWLEICxA6j+hAmMzIlypy4xcBg1vKVnx89Wy0GbS+kf5cwCVFFzdCFh2XSCFNULS6csw==}
    engines: {node: '>= 0.4'}

  es-iterator-helpers@1.2.1:
    resolution: {integrity: sha512-uDn+FE1yrDzyC0pCo961B2IHbdM8y/ACZsKD4dG6WqrjV53BADjwa7D+1aom2rsNVfLyDgU/eigvlJGJ08OQ4w==}
    engines: {node: '>= 0.4'}

  es-object-atoms@1.0.0:
    resolution: {integrity: sha512-MZ4iQ6JwHOBQjahnjwaC1ZtIBH+2ohjamzAO3oaHcXYup7qxjF2fixyH+Q71voWHeOkI2q/TnJao/KfXYIZWbw==}
    engines: {node: '>= 0.4'}

  es-set-tostringtag@2.0.3:
    resolution: {integrity: sha512-3T8uNMC3OQTHkFUsFq8r/BwAXLHvU/9O9mE0fBc/MY5iq/8H7ncvO947LmYA6ldWw9Uh8Yhf25zu6n7nML5QWQ==}
    engines: {node: '>= 0.4'}

  es-set-tostringtag@2.1.0:
    resolution: {integrity: sha512-j6vWzfrGVfyXxge+O0x5sh6cvxAog0a/4Rdd2K36zCMV5eJ+/+tOAngRO8cODMNWbVRdVlmGZQL2YS3yR8bIUA==}
    engines: {node: '>= 0.4'}

  es-shim-unscopables@1.0.2:
    resolution: {integrity: sha512-J3yBRXCzDu4ULnQwxyToo/OjdMx6akgVC7K6few0a7F/0wLtmKKN7I73AH5T2836UuXRqN7Qg+IIUw/+YJksRw==}

  es-to-primitive@1.3.0:
    resolution: {integrity: sha512-w+5mJ3GuFL+NjVtJlvydShqE1eN3h3PbI7/5LAsYJP/2qtuMXjfL2LpHSRqo4b4eSF5K/DH1JXKUAHSB2UW50g==}
    engines: {node: '>= 0.4'}

  esbuild-android-64@0.15.18:
    resolution: {integrity: sha512-wnpt3OXRhcjfIDSZu9bnzT4/TNTDsOUvip0foZOUBG7QbSt//w3QV4FInVJxNhKc/ErhUxc5z4QjHtMi7/TbgA==}
    engines: {node: '>=12'}
    cpu: [x64]
    os: [android]

  esbuild-android-arm64@0.15.18:
    resolution: {integrity: sha512-G4xu89B8FCzav9XU8EjsXacCKSG2FT7wW9J6hOc18soEHJdtWu03L3TQDGf0geNxfLTtxENKBzMSq9LlbjS8OQ==}
    engines: {node: '>=12'}
    cpu: [arm64]
    os: [android]

  esbuild-darwin-64@0.15.18:
    resolution: {integrity: sha512-2WAvs95uPnVJPuYKP0Eqx+Dl/jaYseZEUUT1sjg97TJa4oBtbAKnPnl3b5M9l51/nbx7+QAEtuummJZW0sBEmg==}
    engines: {node: '>=12'}
    cpu: [x64]
    os: [darwin]

  esbuild-darwin-arm64@0.15.18:
    resolution: {integrity: sha512-tKPSxcTJ5OmNb1btVikATJ8NftlyNlc8BVNtyT/UAr62JFOhwHlnoPrhYWz09akBLHI9nElFVfWSTSRsrZiDUA==}
    engines: {node: '>=12'}
    cpu: [arm64]
    os: [darwin]

  esbuild-freebsd-64@0.15.18:
    resolution: {integrity: sha512-TT3uBUxkteAjR1QbsmvSsjpKjOX6UkCstr8nMr+q7zi3NuZ1oIpa8U41Y8I8dJH2fJgdC3Dj3CXO5biLQpfdZA==}
    engines: {node: '>=12'}
    cpu: [x64]
    os: [freebsd]

  esbuild-freebsd-arm64@0.15.18:
    resolution: {integrity: sha512-R/oVr+X3Tkh+S0+tL41wRMbdWtpWB8hEAMsOXDumSSa6qJR89U0S/PpLXrGF7Wk/JykfpWNokERUpCeHDl47wA==}
    engines: {node: '>=12'}
    cpu: [arm64]
    os: [freebsd]

  esbuild-linux-32@0.15.18:
    resolution: {integrity: sha512-lphF3HiCSYtaa9p1DtXndiQEeQDKPl9eN/XNoBf2amEghugNuqXNZA/ZovthNE2aa4EN43WroO0B85xVSjYkbg==}
    engines: {node: '>=12'}
    cpu: [ia32]
    os: [linux]

  esbuild-linux-64@0.15.18:
    resolution: {integrity: sha512-hNSeP97IviD7oxLKFuii5sDPJ+QHeiFTFLoLm7NZQligur8poNOWGIgpQ7Qf8Balb69hptMZzyOBIPtY09GZYw==}
    engines: {node: '>=12'}
    cpu: [x64]
    os: [linux]

  esbuild-linux-arm64@0.15.18:
    resolution: {integrity: sha512-54qr8kg/6ilcxd+0V3h9rjT4qmjc0CccMVWrjOEM/pEcUzt8X62HfBSeZfT2ECpM7104mk4yfQXkosY8Quptug==}
    engines: {node: '>=12'}
    cpu: [arm64]
    os: [linux]

  esbuild-linux-arm@0.15.18:
    resolution: {integrity: sha512-UH779gstRblS4aoS2qpMl3wjg7U0j+ygu3GjIeTonCcN79ZvpPee12Qun3vcdxX+37O5LFxz39XeW2I9bybMVA==}
    engines: {node: '>=12'}
    cpu: [arm]
    os: [linux]

  esbuild-linux-mips64le@0.15.18:
    resolution: {integrity: sha512-Mk6Ppwzzz3YbMl/ZZL2P0q1tnYqh/trYZ1VfNP47C31yT0K8t9s7Z077QrDA/guU60tGNp2GOwCQnp+DYv7bxQ==}
    engines: {node: '>=12'}
    cpu: [mips64el]
    os: [linux]

  esbuild-linux-ppc64le@0.15.18:
    resolution: {integrity: sha512-b0XkN4pL9WUulPTa/VKHx2wLCgvIAbgwABGnKMY19WhKZPT+8BxhZdqz6EgkqCLld7X5qiCY2F/bfpUUlnFZ9w==}
    engines: {node: '>=12'}
    cpu: [ppc64]
    os: [linux]

  esbuild-linux-riscv64@0.15.18:
    resolution: {integrity: sha512-ba2COaoF5wL6VLZWn04k+ACZjZ6NYniMSQStodFKH/Pu6RxzQqzsmjR1t9QC89VYJxBeyVPTaHuBMCejl3O/xg==}
    engines: {node: '>=12'}
    cpu: [riscv64]
    os: [linux]

  esbuild-linux-s390x@0.15.18:
    resolution: {integrity: sha512-VbpGuXEl5FCs1wDVp93O8UIzl3ZrglgnSQ+Hu79g7hZu6te6/YHgVJxCM2SqfIila0J3k0csfnf8VD2W7u2kzQ==}
    engines: {node: '>=12'}
    cpu: [s390x]
    os: [linux]

  esbuild-netbsd-64@0.15.18:
    resolution: {integrity: sha512-98ukeCdvdX7wr1vUYQzKo4kQ0N2p27H7I11maINv73fVEXt2kyh4K4m9f35U1K43Xc2QGXlzAw0K9yoU7JUjOg==}
    engines: {node: '>=12'}
    cpu: [x64]
    os: [netbsd]

  esbuild-openbsd-64@0.15.18:
    resolution: {integrity: sha512-yK5NCcH31Uae076AyQAXeJzt/vxIo9+omZRKj1pauhk3ITuADzuOx5N2fdHrAKPxN+zH3w96uFKlY7yIn490xQ==}
    engines: {node: '>=12'}
    cpu: [x64]
    os: [openbsd]

  esbuild-sunos-64@0.15.18:
    resolution: {integrity: sha512-On22LLFlBeLNj/YF3FT+cXcyKPEI263nflYlAhz5crxtp3yRG1Ugfr7ITyxmCmjm4vbN/dGrb/B7w7U8yJR9yw==}
    engines: {node: '>=12'}
    cpu: [x64]
    os: [sunos]

  esbuild-windows-32@0.15.18:
    resolution: {integrity: sha512-o+eyLu2MjVny/nt+E0uPnBxYuJHBvho8vWsC2lV61A7wwTWC3jkN2w36jtA+yv1UgYkHRihPuQsL23hsCYGcOQ==}
    engines: {node: '>=12'}
    cpu: [ia32]
    os: [win32]

  esbuild-windows-64@0.15.18:
    resolution: {integrity: sha512-qinug1iTTaIIrCorAUjR0fcBk24fjzEedFYhhispP8Oc7SFvs+XeW3YpAKiKp8dRpizl4YYAhxMjlftAMJiaUw==}
    engines: {node: '>=12'}
    cpu: [x64]
    os: [win32]

  esbuild-windows-arm64@0.15.18:
    resolution: {integrity: sha512-q9bsYzegpZcLziq0zgUi5KqGVtfhjxGbnksaBFYmWLxeV/S1fK4OLdq2DFYnXcLMjlZw2L0jLsk1eGoB522WXQ==}
    engines: {node: '>=12'}
    cpu: [arm64]
    os: [win32]

  esbuild@0.15.18:
    resolution: {integrity: sha512-x/R72SmW3sSFRm5zrrIjAhCeQSAWoni3CmHEqfQrZIQTM3lVCdehdwuIqaOtfC2slvpdlLa62GYoN8SxT23m6Q==}
    engines: {node: '>=12'}
    hasBin: true

  esbuild@0.17.19:
    resolution: {integrity: sha512-XQ0jAPFkK/u3LcVRcvVHQcTIqD6E2H1fvZMA5dQPSOWb3suUbWbfbRf94pjc0bNzRYLfIrDRQXr7X+LHIm5oHw==}
    engines: {node: '>=12'}
    hasBin: true

  esbuild@0.23.1:
    resolution: {integrity: sha512-VVNz/9Sa0bs5SELtn3f7qhJCDPCF5oMEl5cO9/SSinpE9hbPVvxbd572HH5AKiP7WD8INO53GgfDDhRjkylHEg==}
    engines: {node: '>=18'}
    hasBin: true

  escalade@3.2.0:
    resolution: {integrity: sha512-WUj2qlxaQtO4g6Pq5c29GTcWGDyd8itL8zTlipgECz3JesAiiOKotd8JU6otB3PACgG6xkJUyVhboMS+bje/jA==}
    engines: {node: '>=6'}

  escape-string-regexp@4.0.0:
    resolution: {integrity: sha512-TtpcNJ3XAzx3Gq8sWRzJaVajRs0uVxA2YAkdb1jm2YkPz4G6egUFAyA3n5vtEIZefPk5Wa4UXbKuS5fKkJWdgA==}
    engines: {node: '>=10'}

  escodegen@2.1.0:
    resolution: {integrity: sha512-2NlIDTwUWJN0mRPQOdtQBzbUHvdGY2P1VXSyU83Q3xKxM7WHX2Ql8dKq782Q9TgQUNOLEzEYu9bzLNj1q88I5w==}
    engines: {node: '>=6.0'}
    hasBin: true

  eslint-import-resolver-alias@1.1.2:
    resolution: {integrity: sha512-WdviM1Eu834zsfjHtcGHtGfcu+F30Od3V7I9Fi57uhBEwPkjDcii7/yW8jAT+gOhn4P/vOxxNAXbFAKsrrc15w==}
    engines: {node: '>= 4'}
    peerDependencies:
      eslint-plugin-import: '>=1.4.0'

  eslint-import-resolver-node@0.3.9:
    resolution: {integrity: sha512-WFj2isz22JahUv+B788TlO3N6zL3nNJGU8CcZbPZvVEkBPaJdCV4vy5wyghty5ROFbCRnm132v8BScu5/1BQ8g==}

  eslint-module-utils@2.12.0:
    resolution: {integrity: sha512-wALZ0HFoytlyh/1+4wuZ9FJCD/leWHQzzrxJ8+rebyReSLk7LApMyd3WJaLVoN+D5+WIdJyDK1c6JnE65V4Zyg==}
    engines: {node: '>=4'}
    peerDependencies:
      '@typescript-eslint/parser': '*'
      eslint: '*'
      eslint-import-resolver-node: '*'
      eslint-import-resolver-typescript: '*'
      eslint-import-resolver-webpack: '*'
    peerDependenciesMeta:
      '@typescript-eslint/parser':
        optional: true
      eslint:
        optional: true
      eslint-import-resolver-node:
        optional: true
      eslint-import-resolver-typescript:
        optional: true
      eslint-import-resolver-webpack:
        optional: true

  eslint-plugin-import@2.31.0:
    resolution: {integrity: sha512-ixmkI62Rbc2/w8Vfxyh1jQRTdRTF52VxwRVHl/ykPAmqG+Nb7/kNn+byLP0LxPgI7zWA16Jt82SybJInmMia3A==}
    engines: {node: '>=4'}
    peerDependencies:
      '@typescript-eslint/parser': '*'
      eslint: ^2 || ^3 || ^4 || ^5 || ^6 || ^7.2.0 || ^8 || ^9
    peerDependenciesMeta:
      '@typescript-eslint/parser':
        optional: true

  eslint-plugin-path-alias@2.1.0:
    resolution: {integrity: sha512-suHrHK2MmTDsmQhrZs+hvrNI2PBKAnZ4ir7y3oJLXJsjOFBfOJoQd+URqZC7ICHyNqesoZdcA0BxEG8z5p/mPw==}
    peerDependencies:
      eslint: ^8.0.0

  eslint-plugin-react@7.37.3:
    resolution: {integrity: sha512-DomWuTQPFYZwF/7c9W2fkKkStqZmBd3uugfqBYLdkZ3Hii23WzZuOLUskGxB8qkSKqftxEeGL1TB2kMhrce0jA==}
    engines: {node: '>=4'}
    peerDependencies:
      eslint: ^3 || ^4 || ^5 || ^6 || ^7 || ^8 || ^9.7

  eslint-plugin-simple-header@1.2.1:
    resolution: {integrity: sha512-l9eEOpBkd4T6yVE09WADLVPU6eKHjQ7QjowMChsbYwsge+98NxyIlqvYpQQJWVxakgW7uooFGNVEFdFWzEMcVg==}
    peerDependencies:
      eslint: '>=8.41.0'

  eslint-plugin-simple-import-sort@12.1.1:
    resolution: {integrity: sha512-6nuzu4xwQtE3332Uz0to+TxDQYRLTKRESSc2hefVT48Zc8JthmN23Gx9lnYhu0FtkRSL1oxny3kJ2aveVhmOVA==}
    peerDependencies:
      eslint: '>=5.0.0'

  eslint-plugin-unused-imports@4.1.4:
    resolution: {integrity: sha512-YptD6IzQjDardkl0POxnnRBhU1OEePMV0nd6siHaRBbd+lyh6NAhFEobiznKU7kTsSsDeSD62Pe7kAM1b7dAZQ==}
    peerDependencies:
      '@typescript-eslint/eslint-plugin': ^8.0.0-0 || ^7.0.0 || ^6.0.0 || ^5.0.0
      eslint: ^9.0.0 || ^8.0.0
    peerDependenciesMeta:
      '@typescript-eslint/eslint-plugin':
        optional: true

  eslint-scope@8.2.0:
    resolution: {integrity: sha512-PHlWUfG6lvPc3yvP5A4PNyBL1W8fkDUccmI21JUu/+GKZBoH/W5u6usENXUrWFRsyoW5ACUjFGgAFQp5gUlb/A==}
    engines: {node: ^18.18.0 || ^20.9.0 || >=21.1.0}

  eslint-visitor-keys@3.4.3:
    resolution: {integrity: sha512-wpc+LXeiyiisxPlEkUzU6svyS1frIO3Mgxj1fdy7Pm8Ygzguax2N3Fa/D/ag1WqbOprdI+uY6wMUl8/a2G+iag==}
    engines: {node: ^12.22.0 || ^14.17.0 || >=16.0.0}

  eslint-visitor-keys@4.2.0:
    resolution: {integrity: sha512-UyLnSehNt62FFhSwjZlHmeokpRK59rcz29j+F1/aDgbkbRTk7wIc9XzdoasMUbRNKDM0qQt/+BJ4BrpFeABemw==}
    engines: {node: ^18.18.0 || ^20.9.0 || >=21.1.0}

  eslint@9.17.0:
    resolution: {integrity: sha512-evtlNcpJg+cZLcnVKwsai8fExnqjGPicK7gnUtlNuzu+Fv9bI0aLpND5T44VLQtoMEnI57LoXO9XAkIXwohKrA==}
    engines: {node: ^18.18.0 || ^20.9.0 || >=21.1.0}
    hasBin: true
    peerDependencies:
      jiti: '*'
    peerDependenciesMeta:
      jiti:
        optional: true

  espree@10.3.0:
    resolution: {integrity: sha512-0QYC8b24HWY8zjRnDTL6RiHfDbAWn63qb4LMj1Z4b076A4une81+z03Kg7l7mn/48PUTqoLptSXez8oknU8Clg==}
    engines: {node: ^18.18.0 || ^20.9.0 || >=21.1.0}

  esprima@4.0.1:
    resolution: {integrity: sha512-eGuFFw7Upda+g4p+QHvnW0RyTX/SVeJBDM/gCtMARO0cLuT2HcEKnTPvhjV6aGeqrCB/sbNop0Kszm0jsaWU4A==}
    engines: {node: '>=4'}
    hasBin: true

  esquery@1.6.0:
    resolution: {integrity: sha512-ca9pw9fomFcKPvFLXhBKUK90ZvGibiGOvRJNbjljY7s7uq/5YO4BOzcYtJqExdx99rF6aAcnRxHmcUHcz6sQsg==}
    engines: {node: '>=0.10'}

  esrecurse@4.3.0:
    resolution: {integrity: sha512-KmfKL3b6G+RXvP8N1vr3Tq1kL/oCFgn2NYXEtqP8/L3pKapUA4G8cFVaoF3SU323CD4XypR/ffioHmkti6/Tag==}
    engines: {node: '>=4.0'}

  estraverse@5.3.0:
    resolution: {integrity: sha512-MMdARuVEQziNTeJD8DgMqmhwR11BRQ/cBP+pLtYdSTnf3MIO8fFeiINEbX36ZdNlfU/7A9f3gUw49B3oQsvwBA==}
    engines: {node: '>=4.0'}

  esutils@2.0.3:
    resolution: {integrity: sha512-kVscqXk4OCp68SZ0dkgEKVi6/8ij300KBWTJq32P/dYeWTSwK41WyTxalN1eRmA5Z9UU/LX9D7FWSmV9SAYx6g==}
    engines: {node: '>=0.10.0'}

  eventemitter3@4.0.7:
    resolution: {integrity: sha512-8guHBZCwKnFhYdHr2ysuRWErTwhoN2X8XELRlrRwpmfeY2jjuUN4taQMsULKUVo1K4DvZl+0pgfyoysHxvmvEw==}

  exit-hook@4.0.0:
    resolution: {integrity: sha512-Fqs7ChZm72y40wKjOFXBKg7nJZvQJmewP5/7LtePDdnah/+FH9Hp5sgMujSCMPXlxOAW2//1jrW9pnsY7o20vQ==}
    engines: {node: '>=18'}

  expand-tilde@2.0.2:
    resolution: {integrity: sha512-A5EmesHW6rfnZ9ysHQjPdJRni0SRar0tjtG5MNtm9n5TUvsYU8oozprtRD4AqHxcZWWlVuAmQo2nWKfN9oyjTw==}
    engines: {node: '>=0.10.0'}

  extend-shallow@2.0.1:
    resolution: {integrity: sha512-zCnTtlxNoAiDc3gqY2aYAWFx7XWWiasuF2K8Me5WbN8otHKTUKBwjPtNpRs/rbUZm7KxWAaNj7P1a/p52GbVug==}
    engines: {node: '>=0.10.0'}

  extend-shallow@3.0.2:
    resolution: {integrity: sha512-BwY5b5Ql4+qZoefgMj2NUmx+tehVTH/Kf4k1ZEtOHNFcm2wSxMRo992l6X3TIgni2eZVTZ85xMOjF31fwZAj6Q==}
    engines: {node: '>=0.10.0'}

  extract-zip@2.0.1:
    resolution: {integrity: sha512-GDhU9ntwuKyGXdZBUgTIe+vXnWj0fppUEtMDL0+idd5Sta8TGpHssn/eusA9mrPr9qNDym6SxAYZjNvCn/9RBg==}
    engines: {node: '>= 10.17.0'}
    hasBin: true

  fast-deep-equal@3.1.3:
    resolution: {integrity: sha512-f3qQ9oQy9j2AhBe/H9VC91wLmKBCCU/gDOnKNAYG5hswO7BLKj09Hc5HYNz9cGI++xlpDCIgDaitVs03ATR84Q==}

  fast-fifo@1.3.2:
    resolution: {integrity: sha512-/d9sfos4yxzpwkDkuN7k2SqFKtYNmCTzgfEpz82x34IM9/zc8KGxQoXg1liNC/izpRM/MBdt44Nmx41ZWqk+FQ==}

  fast-glob@3.3.2:
    resolution: {integrity: sha512-oX2ruAFQwf/Orj8m737Y5adxDQO0LAB7/S5MnxCdTNDd4p6BsyIVsv9JQsATbTSq8KHRpLwIHbVlUNatxd+1Ow==}
    engines: {node: '>=8.6.0'}

  fast-json-stable-stringify@2.1.0:
    resolution: {integrity: sha512-lhd/wF+Lk98HZoTCtlVraHtfh5XYijIjalXck7saUtuanSDyLMxnHhSXEDJqHxD7msR8D0uCmqlkwjCV8xvwHw==}

  fast-levenshtein@2.0.6:
    resolution: {integrity: sha512-DCXu6Ifhqcks7TZKY3Hxp3y6qphY5SJZmrWMDrKcERSOXWQdMhU9Ig/PYrzyw/ul9jOIyh0N4M0tbC5hodg8dw==}

  fast-uri@3.0.3:
    resolution: {integrity: sha512-aLrHthzCjH5He4Z2H9YZ+v6Ujb9ocRuW6ZzkJQOrTxleEijANq4v1TsaPaVG1PZcuurEzrLcWRyYBYXD5cEiaw==}

  fastest-levenshtein@1.0.16:
    resolution: {integrity: sha512-eRnCtTTtGZFpQCwhJiUOuxPQWRXVKYDn0b2PeHfXL6/Zi53SLAzAHfVhVWK2AryC/WH05kGfxhFIPvTF0SXQzg==}
    engines: {node: '>= 4.9.1'}

  fastq@1.17.1:
    resolution: {integrity: sha512-sRVD3lWVIXWg6By68ZN7vho9a1pQcN/WBFaAAsDDFzlJjvoGx0P8z7V1t72grFJfJhu3YPZBuu25f7Kaw2jN1w==}

  fd-slicer@1.1.0:
    resolution: {integrity: sha512-cE1qsB/VwyQozZ+q1dGxR8LBYNZeofhEdUNGSMbQD3Gw2lAzX9Zb3uIU6Ebc/Fmyjo9AWWfnn0AUCHqtevs/8g==}

  fflate@0.8.2:
    resolution: {integrity: sha512-cPJU47OaAoCbg0pBvzsgpTPhmhqI5eJjh/JIu8tPj5q+T7iLvW/JAYUqmE7KOB4R1ZyEhzBaIQpQpardBF5z8A==}

  file-entry-cache@8.0.0:
    resolution: {integrity: sha512-XXTUwCvisa5oacNGRP9SfNtYBNAMi+RPwBFmblZEF7N7swHYQS6/Zfk7SRwx4D5j3CH211YNRco1DEMNVfZCnQ==}
    engines: {node: '>=16.0.0'}

  file-entry-cache@9.1.0:
    resolution: {integrity: sha512-/pqPFG+FdxWQj+/WSuzXSDaNzxgTLr/OrR1QuqfEZzDakpdYE70PwUxL7BPUa8hpjbvY1+qvCl8k+8Tq34xJgg==}
    engines: {node: '>=18'}

  fill-range@7.1.1:
    resolution: {integrity: sha512-YsGpe3WHLK8ZYi4tWDg2Jy3ebRz2rXowDxnld4bkQB00cc/1Zw9AWnC0i9ztDJitivtQvaI9KaLyKrc+hBW0yg==}
    engines: {node: '>=8'}

  find-file-up@2.0.1:
    resolution: {integrity: sha512-qVdaUhYO39zmh28/JLQM5CoYN9byEOKEH4qfa8K1eNV17W0UUMJ9WgbR/hHFH+t5rcl+6RTb5UC7ck/I+uRkpQ==}
    engines: {node: '>=8'}

  find-pkg@2.0.0:
    resolution: {integrity: sha512-WgZ+nKbELDa6N3i/9nrHeNznm+lY3z4YfhDDWgW+5P0pdmMj26bxaxU11ookgY3NyP9GC7HvZ9etp0jRFqGEeQ==}
    engines: {node: '>=8'}

  find-up@5.0.0:
    resolution: {integrity: sha512-78/PXT1wlLLDgTzDs7sjq9hzz0vXD+zn+7wypEe4fXQxCmdmqfGsEPQxmiCSQI3ajFV91bVSsvNtrJRiW6nGng==}
    engines: {node: '>=10'}

  flat-cache@4.0.1:
    resolution: {integrity: sha512-f7ccFPK3SXFHpx15UIGyRJ/FJQctuKZ0zVuN3frBo4HnK3cay9VEW0R6yPYFHC0AgqhukPzKjq22t5DmAyqGyw==}
    engines: {node: '>=16'}

  flat-cache@5.0.0:
    resolution: {integrity: sha512-JrqFmyUl2PnPi1OvLyTVHnQvwQ0S+e6lGSwu8OkAZlSaNIZciTY2H/cOOROxsBA1m/LZNHDsqAgDZt6akWcjsQ==}
    engines: {node: '>=18'}

  flatted@3.3.2:
    resolution: {integrity: sha512-AiwGJM8YcNOaobumgtng+6NHuOqC3A7MixFeDafM3X9cIUM+xUXoS5Vfgf+OihAYe20fxqNM9yPBXJzRtZ/4eA==}

  for-each@0.3.3:
    resolution: {integrity: sha512-jqYfLp7mo9vIyQf8ykW2v7A+2N4QjeCeI5+Dz9XraiO1ign81wjiH7Fb9vSOWvQfNtmSa4H2RoQTrrXivdUZmw==}

  for-in@1.0.2:
    resolution: {integrity: sha512-7EwmXrOjyL+ChxMhmG5lnW9MPt1aIeZEwKhQzoBUdTV0N3zuwWDZYVJatDvZ2OyzPUvdIAZDsCetk3coyMfcnQ==}
    engines: {node: '>=0.10.0'}

  fragment-cache@0.2.1:
    resolution: {integrity: sha512-GMBAbW9antB8iZRHLoGw0b3HANt57diZYFO/HL1JGIC1MjKrdmhxvrJbupnVvpys0zsz7yBApXdQyfepKly2kA==}
    engines: {node: '>=0.10.0'}

  fs-extra@11.2.0:
    resolution: {integrity: sha512-PmDi3uwK5nFuXh7XDTlVnS17xJS7vW36is2+w3xcv8SVxiB4NyATf4ctkVY5bkSjX0Y4nbvZCq1/EjtEyr9ktw==}
    engines: {node: '>=14.14'}

  fsevents@2.3.2:
    resolution: {integrity: sha512-xiqMQR4xAeHTuB9uWm+fFRcIOgKBMiOBP+eXiyT7jsgVCq1bkVygt00oASowB7EdtpOHaaPgKt812P9ab+DDKA==}
    engines: {node: ^8.16.0 || ^10.6.0 || >=11.0.0}
    os: [darwin]

  fsevents@2.3.3:
    resolution: {integrity: sha512-5xoDfX+fL7faATnagmWPpbFtwh/R77WmMMqqHGS65C3vvB0YHrgF+B1YmZ3441tMj5n63k0212XNoJwzlhffQw==}
    engines: {node: ^8.16.0 || ^10.6.0 || >=11.0.0}
    os: [darwin]

  function-bind@1.1.2:
    resolution: {integrity: sha512-7XHNxH7qX9xG5mIwxkhumTox/MIRNcOgDrxWsMt2pAr23WHp6MrRlN7FBSFpCpr+oVO0F744iUgR82nJMfG2SA==}

  function.prototype.name@1.1.7:
    resolution: {integrity: sha512-2g4x+HqTJKM9zcJqBSpjoRmdcPFtJM60J3xJisTQSXBWka5XqyBN/2tNUgma1mztTXyDuUsEtYe5qcs7xYzYQA==}
    engines: {node: '>= 0.4'}

  function.prototype.name@1.1.8:
    resolution: {integrity: sha512-e5iwyodOHhbMr/yNrc7fDYG4qlbIvI5gajyzPnb5TCwyhjApznQh1BMFou9b30SevY43gCJKXycoCBjMbsuW0Q==}
    engines: {node: '>= 0.4'}

  functions-have-names@1.2.3:
    resolution: {integrity: sha512-xckBUXyTIqT97tq2x2AMb+g163b5JFysYk0x4qxNFwbfQkmNZoiRHb6sPzI9/QV33WeuvVYBUIiD4NzNIyqaRQ==}

  get-caller-file@2.0.5:
    resolution: {integrity: sha512-DyFP3BM/3YHTQOCUL/w0OZHR0lpKeGrxotcHWcqNEdnltqFwXVfhEBQ94eIo34AfQpo0rGki4cyIiftY06h2Fg==}
    engines: {node: 6.* || 8.* || >= 10.*}

  get-intrinsic@1.2.6:
    resolution: {integrity: sha512-qxsEs+9A+u85HhllWJJFicJfPDhRmjzoYdl64aMWW9yRIJmSyxdn8IEkuIM530/7T+lv0TIHd8L6Q/ra0tEoeA==}
    engines: {node: '>= 0.4'}

  get-intrinsic@1.2.7:
    resolution: {integrity: sha512-VW6Pxhsrk0KAOqs3WEd0klDiF/+V7gQOpAvY1jVU/LHmaD/kQO4523aiJuikX/QAKYiW6x8Jh+RJej1almdtCA==}
    engines: {node: '>= 0.4'}

  get-proto@1.0.1:
    resolution: {integrity: sha512-sTSfBjoXBp89JvIKIefqw7U2CCebsc74kiY6awiGogKtoSGbgjYE/G/+l9sF3MWFPNc9IcoOC4ODfKHfxFmp0g==}
    engines: {node: '>= 0.4'}

  get-stream@5.2.0:
    resolution: {integrity: sha512-nBF+F1rAZVCu/p7rjzgA+Yb4lfYXrpl7a6VmJrU8wF9I1CKvP/QwPNZHnOlwbTkY6dvtFIzFMSyQXbLoTQPRpA==}
    engines: {node: '>=8'}

  get-symbol-description@1.1.0:
    resolution: {integrity: sha512-w9UMqWwJxHNOvoNzSJ2oPF5wvYcvP7jUvYzhp67yEhTi17ZDBBC1z9pTdGuzjD+EFIqLSYRweZjqfiPzQ06Ebg==}
    engines: {node: '>= 0.4'}

  get-tsconfig@4.8.1:
    resolution: {integrity: sha512-k9PN+cFBmaLWtVz29SkUoqU5O0slLuHJXt/2P+tMVFT+phsSGXGkp9t3rQIqdz0e+06EHNGs3oM6ZX1s2zHxRg==}

  get-uri@6.0.4:
    resolution: {integrity: sha512-E1b1lFFLvLgak2whF2xDBcOy6NLVGZBqqjJjsIhvopKfWWEi64pLVTWWehV8KlLerZkfNTA95sTe2OdJKm1OzQ==}
    engines: {node: '>= 14'}

  get-value@2.0.6:
    resolution: {integrity: sha512-Ln0UQDlxH1BapMu3GPtf7CuYNwRZf2gwCuPqbyG6pB8WfmFpzqcy4xtAaAMUhnNqjMKTiCPZG2oMT3YSx8U2NA==}
    engines: {node: '>=0.10.0'}

  gifenc@https://codeload.github.com/mattdesl/gifenc/tar.gz/64842fca317b112a8590f8fef2bf3825da8f6fe3:
    resolution: {tarball: https://codeload.github.com/mattdesl/gifenc/tar.gz/64842fca317b112a8590f8fef2bf3825da8f6fe3}
    version: 1.0.3

  glob-parent@5.1.2:
    resolution: {integrity: sha512-AOIgSQCepiJYwP3ARnGx+5VnTu2HBYdzbGP45eLw1vr3zB3vZLeyed1sC9hnbcOc9/SrMyM5RPQrkGz4aS9Zow==}
    engines: {node: '>= 6'}

  glob-parent@6.0.2:
    resolution: {integrity: sha512-XxwI8EOhVQgWp6iDL+3b0r86f4d6AX6zSU55HfB4ydCEuXLXc5FcYeOu+nnGftS4TEju/11rt4KJPTMgbfmv4A==}
    engines: {node: '>=10.13.0'}

  global-modules@1.0.0:
    resolution: {integrity: sha512-sKzpEkf11GpOFuw0Zzjzmt4B4UZwjOcG757PPvrfhxcLFbq0wpsgpOqxpxtxFiCG4DtG93M6XRVbF2oGdev7bg==}
    engines: {node: '>=0.10.0'}

  global-modules@2.0.0:
    resolution: {integrity: sha512-NGbfmJBp9x8IxyJSd1P+otYK8vonoJactOogrVfFRIAEY1ukil8RSKDz2Yo7wh1oihl51l/r6W4epkeKJHqL8A==}
    engines: {node: '>=6'}

  global-prefix@1.0.2:
    resolution: {integrity: sha512-5lsx1NUDHtSjfg0eHlmYvZKv8/nVqX4ckFbM+FrGcQ+04KWcWFo9P5MxPZYSzUvyzmdTbI7Eix8Q4IbELDqzKg==}
    engines: {node: '>=0.10.0'}

  global-prefix@3.0.0:
    resolution: {integrity: sha512-awConJSVCHVGND6x3tmMaKcQvwXLhjdkmomy2W+Goaui8YPgYgXJZewhg3fWC+DlfqqQuWg8AwqjGTD2nAPVWg==}
    engines: {node: '>=6'}

  global-prefix@4.0.0:
    resolution: {integrity: sha512-w0Uf9Y9/nyHinEk5vMJKRie+wa4kR5hmDbEhGGds/kG1PwGLLHKRoNMeJOyCQjjBkANlnScqgzcFwGHgmgLkVA==}
    engines: {node: '>=16'}

  globals@14.0.0:
    resolution: {integrity: sha512-oahGvuMGQlPw/ivIYBjVSrWAfWLBeku5tpPE2fOPLi+WHffIWbuh2tCjhyQhTBPMf5E9jDEH4FOmTYgYwbKwtQ==}
    engines: {node: '>=18'}

  globalthis@1.0.4:
    resolution: {integrity: sha512-DpLKbNU4WylpxJykQujfCcwYWiV/Jhm50Goo0wrVILAv5jOr9d+H+UR3PhSCD2rCCEIg0uc+G+muBTwD54JhDQ==}
    engines: {node: '>= 0.4'}

  globby@11.1.0:
    resolution: {integrity: sha512-jhIXaOzy1sb8IyocaruWSn1TjmnBVs8Ayhcy83rmxNJ8q2uWKCAj3CnJY+KpGSXCueAPc0i05kVvVKtP1t9S3g==}
    engines: {node: '>=10'}

  globjoin@0.1.4:
    resolution: {integrity: sha512-xYfnw62CKG8nLkZBfWbhWwDw02CHty86jfPcc2cr3ZfeuK9ysoVPPEUxf21bAD/rWAgk52SuBrLJlefNy8mvFg==}

  gopd@1.2.0:
    resolution: {integrity: sha512-ZUKRh6/kUFoAiTAtTYPZJ3hw9wNxx+BIBOijnlG9PnrJsCcSjs1wyyD6vJpaYtgnzDrKYRSqf3OO6Rfa93xsRg==}
    engines: {node: '>= 0.4'}

  graceful-fs@4.2.11:
    resolution: {integrity: sha512-RbJ5/jmFcNNCcDV5o9eTnBLJ/HszWV0P73bc+Ff4nS/rJj+YaS6IGyiOL0VoBYX+l1Wrl3k63h/KrH+nhJ0XvQ==}

  graphemer@1.4.0:
    resolution: {integrity: sha512-EtKwoO6kxCL9WO5xipiHTZlSzBm7WLT627TqC/uVRd0HKmq8NXyebnNYxDoBi7wt8eTWrUrKXCOVaFq9x1kgag==}

  has-bigints@1.1.0:
    resolution: {integrity: sha512-R3pbpkcIqv2Pm3dUwgjclDRVmWpTJW2DcMzcIhEXEx1oh/CEMObMm3KLmRJOdvhM7o4uQBnwr8pzRK2sJWIqfg==}
    engines: {node: '>= 0.4'}

  has-flag@4.0.0:
    resolution: {integrity: sha512-EykJT/Q1KjTWctppgIAgfSO0tKVuZUjhgMr17kqTumMl6Afv3EISleU7qZUzoXDFTAHTDC4NOoG/ZxU3EvlMPQ==}
    engines: {node: '>=8'}

  has-property-descriptors@1.0.2:
    resolution: {integrity: sha512-55JNKuIW+vq4Ke1BjOTjM2YctQIvCT7GFzHwmfZPGo5wnrgkid0YQtnAleFSqumZm4az3n2BS+erby5ipJdgrg==}

  has-proto@1.2.0:
    resolution: {integrity: sha512-KIL7eQPfHQRC8+XluaIw7BHUwwqL19bQn4hzNgdr+1wXoU0KKj6rufu47lhY7KbJR2C6T6+PfyN0Ea7wkSS+qQ==}
    engines: {node: '>= 0.4'}

  has-symbols@1.1.0:
    resolution: {integrity: sha512-1cDNdwJ2Jaohmb3sg4OmKaMBwuC48sYni5HUw2DvsC8LjGTLK9h+eb1X6RyuOHe4hT0ULCW68iomhjUoKUqlPQ==}
    engines: {node: '>= 0.4'}

  has-tostringtag@1.0.2:
    resolution: {integrity: sha512-NqADB8VjPFLM2V0VvHUewwwsw0ZWBaIdgo+ieHtK3hasLz4qeCRjYcqfB6AQrBggRKppKF8L52/VqdVsO47Dlw==}
    engines: {node: '>= 0.4'}

  has-value@0.3.1:
    resolution: {integrity: sha512-gpG936j8/MzaeID5Yif+577c17TxaDmhuyVgSwtnL/q8UUTySg8Mecb+8Cf1otgLoD7DDH75axp86ER7LFsf3Q==}
    engines: {node: '>=0.10.0'}

  has-value@1.0.0:
    resolution: {integrity: sha512-IBXk4GTsLYdQ7Rvt+GRBrFSVEkmuOUy4re0Xjd9kJSUQpnTrWR4/y9RpfexN9vkAPMFuQoeWKwqzPozRTlasGw==}
    engines: {node: '>=0.10.0'}

  has-values@0.1.4:
    resolution: {integrity: sha512-J8S0cEdWuQbqD9//tlZxiMuMNmxB8PlEwvYwuxsTmR1G5RXUePEX/SJn7aD0GMLieuZYSwNH0cQuJGwnYunXRQ==}
    engines: {node: '>=0.10.0'}

  has-values@1.0.0:
    resolution: {integrity: sha512-ODYZC64uqzmtfGMEAX/FvZiRyWLpAC3vYnNunURUnkGVTS+mI0smVsWaPydRBsE3g+ok7h960jChO8mFcWlHaQ==}
    engines: {node: '>=0.10.0'}

  hasown@2.0.2:
    resolution: {integrity: sha512-0hJU9SCPvmMzIBdZFqNPXWa6dqh7WdH0cII9y+CyS8rG3nL48Bclra9HmKhVVUHyPWNH5Y7xDwAB7bfgSjkUMQ==}
    engines: {node: '>= 0.4'}

  highlight.js@11.7.0:
    resolution: {integrity: sha512-1rRqesRFhMO/PRF+G86evnyJkCgaZFOI+Z6kdj15TA18funfoqJXvgPCLSf0SWq3SRfg1j3HlDs8o4s3EGq1oQ==}
    engines: {node: '>=12.0.0'}

  homedir-polyfill@1.0.3:
    resolution: {integrity: sha512-eSmmWE5bZTK2Nou4g0AI3zZ9rswp7GRKoKXS1BLUkvPviOqs4YTN1djQIqrXy9k5gEtdLPy86JjRwsNM9tnDcA==}
    engines: {node: '>=0.10.0'}

  html-minifier-terser@7.2.0:
    resolution: {integrity: sha512-tXgn3QfqPIpGl9o+K5tpcj3/MN4SfLtsx2GWwBC3SSd0tXQGyF3gsSqad8loJgKZGM3ZxbYDd5yhiBIdWpmvLA==}
    engines: {node: ^14.13.1 || >=16.0.0}
    hasBin: true

  html-tags@3.3.1:
    resolution: {integrity: sha512-ztqyC3kLto0e9WbNp0aeP+M3kTt+nbaIveGmUxAtZa+8iFgKLUOD4YKM5j+f3QD89bra7UeumolZHKuOXnTmeQ==}
    engines: {node: '>=8'}

  http-proxy-agent@7.0.2:
    resolution: {integrity: sha512-T1gkAiYYDWYx3V5Bmyu7HcfcvL7mUrTWiM6yOfa3PIphViJ/gFPbvidQ+veqSOHci/PxBcDabeUNCzpOODJZig==}
    engines: {node: '>= 14'}

  https-proxy-agent@7.0.6:
    resolution: {integrity: sha512-vK9P5/iUfdl95AI+JVyUuIcVtd4ofvtrOr3HNtM2yxC9bnMbEdp3x01OhQNnjb8IJYi38VlTE3mBXwcfvywuSw==}
    engines: {node: '>= 14'}

  ieee754@1.2.1:
    resolution: {integrity: sha512-dcyqhDvX1C46lXZcVqCpK+FtMRQVdIMN6/Df5js2zouUsqG7I6sFxitIC+7KYK29KdXOLHdu9zL4sFnoVQnqaA==}

  ignore@5.3.2:
    resolution: {integrity: sha512-hsBTNUqQTDwkWtcdYI2i06Y/nUBEsNEDJKjWdigLvegy8kDuJAS8uRlpkkcQpyEXL0Z/pjDy5HBmMjRCJ2gq+g==}
    engines: {node: '>= 4'}

  ignore@6.0.2:
    resolution: {integrity: sha512-InwqeHHN2XpumIkMvpl/DCJVrAHgCsG5+cn1XlnLWGwtZBm8QJfSusItfrwx81CTp5agNZqpKU2J/ccC5nGT4A==}
    engines: {node: '>= 4'}

  import-fresh@3.3.0:
    resolution: {integrity: sha512-veYYhQa+D1QBKznvhUHxb8faxlrwUnxseDAbAp457E0wLNio2bOSKnjYDhMj+YiAq61xrMGhQk9iXVk5FzgQMw==}
    engines: {node: '>=6'}

  imurmurhash@0.1.4:
    resolution: {integrity: sha512-JmXMZ6wuvDmLiHEml9ykzqO6lwFbof0GG4IkcGaENdCRDDmMVnny7s5HsIgHCbaq0w2MyPhDqkhTUgS2LU2PHA==}
    engines: {node: '>=0.8.19'}

  ini@1.3.8:
    resolution: {integrity: sha512-JV/yugV2uzW5iMRSiZAyDtQd+nxtUnjeLt0acNdw98kKLrvuRVyB80tsREOE7yvGVgalhZ6RNXCmEHkUKBKxew==}

  ini@4.1.3:
    resolution: {integrity: sha512-X7rqawQBvfdjS10YU1y1YVreA3SsLrW9dX2CewP2EbBJM4ypVNLDkO5y04gejPwKIY9lR+7r9gn3rFPt/kmWFg==}
    engines: {node: ^14.17.0 || ^16.13.0 || >=18.0.0}

  internal-slot@1.1.0:
    resolution: {integrity: sha512-4gd7VpWNQNB4UKKCFFVcp1AVv+FMOgs9NKzjHKusc8jTMhd5eL1NqQqOpE0KzMds804/yHlglp3uxgluOqAPLw==}
    engines: {node: '>= 0.4'}

  ip-address@9.0.5:
    resolution: {integrity: sha512-zHtQzGojZXTwZTHQqra+ETKd4Sn3vgi7uBmlPoXVWZqYvuKmtI0l/VZTjqGmJY9x88GGOaZ9+G9ES8hC4T4X8g==}
    engines: {node: '>= 12'}

  is-accessor-descriptor@1.0.1:
    resolution: {integrity: sha512-YBUanLI8Yoihw923YeFUS5fs0fF2f5TSFTNiYAAzhhDscDa3lEqYuz1pDOEP5KvX94I9ey3vsqjJcLVFVU+3QA==}
    engines: {node: '>= 0.10'}

  is-array-buffer@3.0.5:
    resolution: {integrity: sha512-DDfANUiiG2wC1qawP66qlTugJeL5HyzMpfr8lLK+jMQirGzNod0B12cFB/9q838Ru27sBwfw78/rdoU7RERz6A==}
    engines: {node: '>= 0.4'}

  is-arrayish@0.2.1:
    resolution: {integrity: sha512-zz06S8t0ozoDXMG+ube26zeCTNXcKIPJZJi8hBrF4idCLms4CG9QtK7qBl1boi5ODzFpjswb5JPmHCbMpjaYzg==}

  is-async-function@2.0.0:
    resolution: {integrity: sha512-Y1JXKrfykRJGdlDwdKlLpLyMIiWqWvuSd17TvZk68PLAOGOoF4Xyav1z0Xhoi+gCYjZVeC5SI+hYFOfvXmGRCA==}
    engines: {node: '>= 0.4'}

  is-bigint@1.1.0:
    resolution: {integrity: sha512-n4ZT37wG78iz03xPRKJrHTdZbe3IicyucEtdRsV5yglwc3GyUfbAfpSeD0FJ41NbUNSt5wbhqfp1fS+BgnvDFQ==}
    engines: {node: '>= 0.4'}

  is-boolean-object@1.2.1:
    resolution: {integrity: sha512-l9qO6eFlUETHtuihLcYOaLKByJ1f+N4kthcU9YjHy3N+B3hWv0y/2Nd0mu/7lTFnRQHTrSdXF50HQ3bl5fEnng==}
    engines: {node: '>= 0.4'}

  is-buffer@1.1.6:
    resolution: {integrity: sha512-NcdALwpXkTm5Zvvbk7owOUSvVvBKDgKP5/ewfXEznmQFfs4ZRmanOeKBTjRVjka3QFoN6XJ+9F3USqfHqTaU5w==}

  is-callable@1.2.7:
    resolution: {integrity: sha512-1BC0BVFhS/p0qtw6enp8e+8OD0UrK0oFLztSjNzhcKA3WDuJxxAPXzPuPtKkjEY9UUoEWlX/8fgKeu2S8i9JTA==}
    engines: {node: '>= 0.4'}

  is-core-module@2.16.0:
    resolution: {integrity: sha512-urTSINYfAYgcbLb0yDQ6egFm6h3Mo1DcF9EkyXSRjjzdHbsulg01qhwWuXdOoUBuTkbQ80KDboXa0vFJ+BDH+g==}
    engines: {node: '>= 0.4'}

  is-core-module@2.16.1:
    resolution: {integrity: sha512-UfoeMA6fIJ8wTYFEUjelnaGI67v6+N7qXJEvQuIGa99l4xsCruSYOVSQ0uPANn4dAzm8lkYPaKLrrijLq7x23w==}
    engines: {node: '>= 0.4'}

  is-data-descriptor@1.0.1:
    resolution: {integrity: sha512-bc4NlCDiCr28U4aEsQ3Qs2491gVq4V8G7MQyws968ImqjKuYtTJXrl7Vq7jsN7Ly/C3xj5KWFrY7sHNeDkAzXw==}
    engines: {node: '>= 0.4'}

  is-data-view@1.0.2:
    resolution: {integrity: sha512-RKtWF8pGmS87i2D6gqQu/l7EYRlVdfzemCJN/P3UOs//x1QE7mfhvzHIApBTRf7axvT6DMGwSwBXYCT0nfB9xw==}
    engines: {node: '>= 0.4'}

  is-date-object@1.1.0:
    resolution: {integrity: sha512-PwwhEakHVKTdRNVOw+/Gyh0+MzlCl4R6qKvkhuvLtPMggI1WAHt9sOwZxQLSGpUaDnrdyDsomoRgNnCfKNSXXg==}
    engines: {node: '>= 0.4'}

  is-descriptor@0.1.7:
    resolution: {integrity: sha512-C3grZTvObeN1xud4cRWl366OMXZTj0+HGyk4hvfpx4ZHt1Pb60ANSXqCK7pdOTeUQpRzECBSTphqvD7U+l22Eg==}
    engines: {node: '>= 0.4'}

  is-descriptor@1.0.3:
    resolution: {integrity: sha512-JCNNGbwWZEVaSPtS45mdtrneRWJFp07LLmykxeFV5F6oBvNF8vHSfJuJgoT472pSfk+Mf8VnlrspaFBHWM8JAw==}
    engines: {node: '>= 0.4'}

  is-extendable@0.1.1:
    resolution: {integrity: sha512-5BMULNob1vgFX6EjQw5izWDxrecWK9AM72rugNr0TFldMOi0fj6Jk+zeKIt0xGj4cEfQIJth4w3OKWOJ4f+AFw==}
    engines: {node: '>=0.10.0'}

  is-extendable@1.0.1:
    resolution: {integrity: sha512-arnXMxT1hhoKo9k1LZdmlNyJdDDfy2v0fXjFlmok4+i8ul/6WlbVge9bhM74OpNPQPMGUToDtz+KXa1PneJxOA==}
    engines: {node: '>=0.10.0'}

  is-extglob@2.1.1:
    resolution: {integrity: sha512-SbKbANkN603Vi4jEZv49LeVJMn4yGwsbzZworEoyEiutsN3nJYdbO36zfhGJ6QEDpOZIFkDtnq5JRxmvl3jsoQ==}
    engines: {node: '>=0.10.0'}

  is-finalizationregistry@1.1.1:
    resolution: {integrity: sha512-1pC6N8qWJbWoPtEjgcL2xyhQOP491EQjeUo3qTKcmV8YSDDJrOepfG8pcC7h/QgnQHYSv0mJ3Z/ZWxmatVrysg==}
    engines: {node: '>= 0.4'}

  is-fullwidth-code-point@3.0.0:
    resolution: {integrity: sha512-zymm5+u+sCsSWyD9qNaejV3DFvhCKclKdizYaJUuHA83RLjb7nSuGnddCHGv0hk+KY7BMAlsWeK4Ueg6EV6XQg==}
    engines: {node: '>=8'}

  is-generator-function@1.0.10:
    resolution: {integrity: sha512-jsEjy9l3yiXEQ+PsXdmBwEPcOxaXWLspKdplFUVI9vq1iZgIekeC0L167qeu86czQaxed3q/Uzuw0swL0irL8A==}
    engines: {node: '>= 0.4'}

  is-glob@4.0.3:
    resolution: {integrity: sha512-xelSayHH36ZgE7ZWhli7pW34hNbNl8Ojv5KVmkJD4hBdD3th8Tfk9vYasLM+mXWOZhFkgZfxhLSnrwRr4elSSg==}
    engines: {node: '>=0.10.0'}

  is-map@2.0.3:
    resolution: {integrity: sha512-1Qed0/Hr2m+YqxnM09CjA2d/i6YZNfF6R2oRAOj36eUdS6qIV/huPJNSEpKbupewFs+ZsJlxsjjPbc0/afW6Lw==}
    engines: {node: '>= 0.4'}

  is-negative-zero@2.0.3:
    resolution: {integrity: sha512-5KoIu2Ngpyek75jXodFvnafB6DJgr3u8uuK0LEZJjrU19DrMD3EVERaR8sjz8CCGgpZvxPl9SuE1GMVPFHx1mw==}
    engines: {node: '>= 0.4'}

  is-number-object@1.1.1:
    resolution: {integrity: sha512-lZhclumE1G6VYD8VHe35wFaIif+CTy5SJIi5+3y4psDgWu4wPDoBhF8NxUOinEc7pHgiTsT6MaBb92rKhhD+Xw==}
    engines: {node: '>= 0.4'}

  is-number@3.0.0:
    resolution: {integrity: sha512-4cboCqIpliH+mAvFNegjZQ4kgKc3ZUhQVr3HvWbSh5q3WH2v82ct+T2Y1hdU5Gdtorx/cLifQjqCbL7bpznLTg==}
    engines: {node: '>=0.10.0'}

  is-number@7.0.0:
    resolution: {integrity: sha512-41Cifkg6e8TylSpdtTpeLVMqvSBEVzTttHvERD741+pnZ8ANv0004MRL43QKPDlK9cGvNp6NZWZUBlbGXYxxng==}
    engines: {node: '>=0.12.0'}

  is-plain-object@2.0.4:
    resolution: {integrity: sha512-h5PpgXkWitc38BBMYawTYMWJHFZJVnBquFE57xFpjB8pJFiF6gZ+bU+WyI/yqXiFR5mdLsgYNaPe8uao6Uv9Og==}
    engines: {node: '>=0.10.0'}

  is-plain-object@5.0.0:
    resolution: {integrity: sha512-VRSzKkbMm5jMDoKLbltAkFQ5Qr7VDiTFGXxYFXXowVj387GeGNOCsOH6Msy00SGZ3Fp84b1Naa1psqgcCIEP5Q==}
    engines: {node: '>=0.10.0'}

  is-regex@1.2.1:
    resolution: {integrity: sha512-MjYsKHO5O7mCsmRGxWcLWheFqN9DJ/2TmngvjKXihe6efViPqc274+Fx/4fYj/r03+ESvBdTXK0V6tA3rgez1g==}
    engines: {node: '>= 0.4'}

  is-set@2.0.3:
    resolution: {integrity: sha512-iPAjerrse27/ygGLxw+EBR9agv9Y6uLeYVJMu+QNCoouJ1/1ri0mGrcWpfCqFZuzzx3WjtwxG098X+n4OuRkPg==}
    engines: {node: '>= 0.4'}

  is-shared-array-buffer@1.0.4:
    resolution: {integrity: sha512-ISWac8drv4ZGfwKl5slpHG9OwPNty4jOWPRIhBpxOoD+hqITiwuipOQ2bNthAzwA3B4fIjO4Nln74N0S9byq8A==}
    engines: {node: '>= 0.4'}

  is-string@1.1.1:
    resolution: {integrity: sha512-BtEeSsoaQjlSPBemMQIrY1MY0uM6vnS1g5fmufYOtnxLGUZM2178PKbhsk7Ffv58IX+ZtcvoGwccYsh0PglkAA==}
    engines: {node: '>= 0.4'}

  is-symbol@1.1.1:
    resolution: {integrity: sha512-9gGx6GTtCQM73BgmHQXfDmLtfjjTUDSyoxTCbp5WtoixAhfgsDirWIcVQ/IHpvI5Vgd5i/J5F7B9cN/WlVbC/w==}
    engines: {node: '>= 0.4'}

  is-typed-array@1.1.15:
    resolution: {integrity: sha512-p3EcsicXjit7SaskXHs1hA91QxgTw46Fv6EFKKGS5DRFLD8yKnohjF3hxoju94b/OcMZoQukzpPpBE9uLVKzgQ==}
    engines: {node: '>= 0.4'}

  is-weakmap@2.0.2:
    resolution: {integrity: sha512-K5pXYOm9wqY1RgjpL3YTkF39tni1XajUIkawTLUo9EZEVUFga5gSQJF8nNS7ZwJQ02y+1YCNYcMh+HIf1ZqE+w==}
    engines: {node: '>= 0.4'}

  is-weakref@1.1.0:
    resolution: {integrity: sha512-SXM8Nwyys6nT5WP6pltOwKytLV7FqQ4UiibxVmW+EIosHcmCqkkjViTb5SNssDlkCiEYRP1/pdWUKVvZBmsR2Q==}
    engines: {node: '>= 0.4'}

  is-weakset@2.0.4:
    resolution: {integrity: sha512-mfcwb6IzQyOKTs84CQMrOwW4gQcaTOAWJ0zzJCl2WSPDrWk/OzDaImWFH3djXhb24g4eudZfLRozAvPGw4d9hQ==}
    engines: {node: '>= 0.4'}

  is-windows@1.0.2:
    resolution: {integrity: sha512-eXK1UInq2bPmjyX6e3VHIzMLobc4J94i4AWn+Hpq3OU5KkrRC96OAcR3PRJ/pGu6m8TRnBHP9dkXQVsT/COVIA==}
    engines: {node: '>=0.10.0'}

  isarray@1.0.0:
    resolution: {integrity: sha512-VLghIWNM6ELQzo7zwmcg0NmTVyWKYjvIeM83yjp0wRDTmUnrM678fQbcKBo6n2CJEF0szoG//ytg+TKla89ALQ==}

  isarray@2.0.5:
    resolution: {integrity: sha512-xHjhDr3cNBK0BzdUJSPXZntQUx/mwMS5Rw4A7lPJ90XGAO6ISP/ePDNuo0vhqOZU+UD5JoodwCAAoZQd3FeAKw==}

  isexe@2.0.0:
    resolution: {integrity: sha512-RHxMLp9lnKHGHRng9QFhRCMbYAcVpn69smSGcq3f36xjgVVWThj4qqLbTLlq7Ssj8B+fIQ1EuCEGI2lKsyQeIw==}

  isexe@3.1.1:
    resolution: {integrity: sha512-LpB/54B+/2J5hqQ7imZHfdU31OlgQqx7ZicVlkm9kzg9/w8GKLEcFfJl/t7DCEDueOyBAD6zCCwTO6Fzs0NoEQ==}
    engines: {node: '>=16'}

  isobject@2.1.0:
    resolution: {integrity: sha512-+OUdGJlgjOBZDfxnDjYYG6zp487z0JGNQq3cYQYg5f5hKR+syHMsaztzGeml/4kGG55CSpKSpWTY+jYGgsHLgA==}
    engines: {node: '>=0.10.0'}

  isobject@3.0.1:
    resolution: {integrity: sha512-WhB9zCku7EGTj/HQQRz5aUQEUeoQZH2bWcltRErOpymJ4boYE6wL9Tbr23krRPSZ+C5zqNSrSw+Cc7sZZ4b7vg==}
    engines: {node: '>=0.10.0'}

  iterator.prototype@1.1.5:
    resolution: {integrity: sha512-H0dkQoCa3b2VEeKQBOxFph+JAbcrQdE7KC0UkqwpLmv2EC4P41QXP+rqo9wYodACiG5/WM5s9oDApTU8utwj9g==}
    engines: {node: '>= 0.4'}

  js-tokens@4.0.0:
    resolution: {integrity: sha512-RdJUflcE3cUzKiMqQgsCu06FPu9UdIJO0beYbPhHN4k6apgJtifcoCtT9bcxOpYBtpD2kCM6Sbzg4CausW/PKQ==}

  js-yaml@4.1.0:
    resolution: {integrity: sha512-wpxZs9NoxZaJESJGIZTyDEaYpl0FKSA+FB9aJiyemKhMwkxQg63h4T1KJgUGHpTqPDNRcmmYLugrRjJlBtWvRA==}
    hasBin: true

  jsbn@1.1.0:
    resolution: {integrity: sha512-4bYVV3aAMtDTTu4+xsDYa6sy9GyJ69/amsu9sYF2zqjiEoZA5xJi3BrfX3uY+/IekIu7MwdObdbDWpoZdBv3/A==}

  json-buffer@3.0.1:
    resolution: {integrity: sha512-4bV5BfR2mqfQTJm+V5tPPdf+ZpuhiIvTuAB5g8kcrXOZpTT/QwwVRWBywX1ozr6lEuPdbHxwaJlm9G6mI2sfSQ==}

  json-parse-even-better-errors@2.3.1:
    resolution: {integrity: sha512-xyFwyhro/JEof6Ghe2iz2NcXoj2sloNsWr/XsERDK/oiPCfaNhl5ONfp+jQdAZRQQ0IJWNzH9zIZF7li91kh2w==}

  json-schema-traverse@0.4.1:
    resolution: {integrity: sha512-xbbCH5dCYU5T8LcEhhuh7HJ88HXuW3qsI3Y0zOZFKfZEHcpWiHU/Jxzk629Brsab/mMiHQti9wMP+845RPe3Vg==}

  json-schema-traverse@1.0.0:
    resolution: {integrity: sha512-NM8/P9n3XjXhIZn1lLhkFaACTOURQXjWhV4BA/RnOv8xvgqtqpAX9IO4mRQxSx1Rlo4tqzeqb0sOlruaOy3dug==}

  json-stable-stringify-without-jsonify@1.0.1:
    resolution: {integrity: sha512-Bdboy+l7tA3OGW6FjyFHWkP5LuByj1Tk33Ljyq0axyzdk9//JSi2u3fP1QSmd1KNwq6VOKYGlAu87CisVir6Pw==}

  json5@1.0.2:
    resolution: {integrity: sha512-g1MWMLBiz8FKi1e4w0UyVL3w+iJceWAFBAaBnnGKOpNa5f8TLktkbre1+s6oICydWAm+HRUGTmI+//xv2hvXYA==}
    hasBin: true

  jsonc-parser@3.3.1:
    resolution: {integrity: sha512-HUgH65KyejrUFPvHFPbqOY0rsFip3Bo5wb4ngvdi1EpCYWUQDC5V+Y7mZws+DLkr4M//zQJoanu1SP+87Dv1oQ==}

  jsonfile@6.1.0:
    resolution: {integrity: sha512-5dgndWOriYSm5cnYaJNhalLNDKOqFwyDB/rr1E9ZsGciGvKPs8R2xYGCacuf3z6K1YKDz182fd+fY3cn3pMqXQ==}

  jsx-ast-utils@3.3.5:
    resolution: {integrity: sha512-ZZow9HBI5O6EPgSJLUb8n2NKgmVWTwCvHGwFuJlMjvLFqlGG6pjirPhtdsseaLZjSibD8eegzmYpUZwoIlj2cQ==}
    engines: {node: '>=4.0'}

  jszip@2.7.0:
    resolution: {integrity: sha512-JIsRKRVC3gTRo2vM4Wy9WBC3TRcfnIZU8k65Phi3izkvPH975FowRYtKGT6PxevA0XnJ/yO8b0QwV0ydVyQwfw==}

  keyv@4.5.4:
    resolution: {integrity: sha512-oxVHkHR/EJf2CNXnWxRLW6mg7JyCCUcG0DtEGmL2ctUo1PNTin1PUil+r/+4r5MpVgC/fn1kjsx7mjSujKqIpw==}

  kind-of@3.2.2:
    resolution: {integrity: sha512-NOW9QQXMoZGg/oqnVNoNTTIFEIid1627WCffUBJEdMxYApq7mNE7CpzucIPc+ZQg25Phej7IJSmX3hO+oblOtQ==}
    engines: {node: '>=0.10.0'}

  kind-of@4.0.0:
    resolution: {integrity: sha512-24XsCxmEbRwEDbz/qz3stgin8TTzZ1ESR56OMCN0ujYg+vRutNSiOj9bHH9u85DKgXguraugV5sFuvbD4FW/hw==}
    engines: {node: '>=0.10.0'}

  kind-of@6.0.3:
    resolution: {integrity: sha512-dcS1ul+9tmeD95T+x28/ehLgd9mENa3LsvDTtzm3vyBEO7RPptvAD+t44WVXaUjTBRcrpFeFlC8WCruUR456hw==}
    engines: {node: '>=0.10.0'}

  known-css-properties@0.35.0:
    resolution: {integrity: sha512-a/RAk2BfKk+WFGhhOCAYqSiFLc34k8Mt/6NWRI4joER0EYUzXIcFivjjnoD3+XU1DggLn/tZc3DOAgke7l8a4A==}

  levn@0.4.1:
    resolution: {integrity: sha512-+bT2uH4E5LGE7h/n3evcS/sQlJXCpIp6ym8OWJ5eV6+67Dsql/LaaT7qJBAt2rzfoa/5QBGBhxDix1dMt2kQKQ==}
    engines: {node: '>= 0.8.0'}

  lines-and-columns@1.2.4:
    resolution: {integrity: sha512-7ylylesZQ/PV29jhEDl3Ufjo6ZX7gCqJr5F7PKrqc93v7fzSymt1BpwEU8nAUXs8qzzvqhbjhK5QZg6Mt/HkBg==}

  locate-path@6.0.0:
    resolution: {integrity: sha512-iPZK6eYjbxRu3uB4/WZ3EsEIMJFMqAoopl3R+zuq0UjcAm/MO6KCweDgPfP3elTztoKP3KtnVHxTn2NHBSDVUw==}
    engines: {node: '>=10'}

  lodash.merge@4.6.2:
    resolution: {integrity: sha512-0KpjqXRVvrYyCsX1swR/XTK0va6VQkQM6MNo7PqW77ByjAhoARA8EfrP1N4+KlKj8YS0ZUCtRT/YUuhyYDujIQ==}

  lodash.truncate@4.4.2:
    resolution: {integrity: sha512-jttmRe7bRse52OsWIMDLaXxWqRAmtIUccAQ3garviCqJjafXOfNMO0yMfNpdD6zbGaTU0P5Nz7e7gAT6cKmJRw==}

  loose-envify@1.4.0:
    resolution: {integrity: sha512-lyuxPGr/Wfhrlem2CL/UcnUc1zcqKAImBDzukY7Y5F/yQiNdko6+fRLevlw1HgMySw7f611UIY408EtxRSoK3Q==}
    hasBin: true

  lower-case@2.0.2:
    resolution: {integrity: sha512-7fm3l3NAF9WfN6W3JOmf5drwpVqX78JtoGJ3A6W0a6ZnldM41w2fV5D490psKFTpMds8TJse/eHLFFsNHHjHgg==}

  lru-cache@7.18.3:
    resolution: {integrity: sha512-jumlc0BIUrS3qJGgIkWZsyfAM7NCWiBcCDhnd+3NNM5KbBmLTgHVfWBcg6W+rLUsIpzpERPsvwUP7CckAQSOoA==}
    engines: {node: '>=12'}

  map-cache@0.2.2:
    resolution: {integrity: sha512-8y/eV9QQZCiyn1SprXSrCmqJN0yNRATe+PO8ztwqrvrbdRLA3eYJF0yaR0YayLWkMbsQSKWS9N2gPcGEc4UsZg==}
    engines: {node: '>=0.10.0'}

  map-visit@1.0.0:
    resolution: {integrity: sha512-4y7uGv8bd2WdM9vpQsiQNo41Ln1NvhvDRuVt0k2JZQ+ezN2uaQes7lZeZ+QQUHOLQAtDaBJ+7wCbi+ab/KFs+w==}
    engines: {node: '>=0.10.0'}

  math-intrinsics@1.1.0:
    resolution: {integrity: sha512-/IXtbwEk5HTPyEwyKX6hGkYXxM9nbj64B+ilVJnC/R6B0pH5G4V3b0pVbL7DBj4tkhBAppbQUlf6F6Xl9LHu1g==}
    engines: {node: '>= 0.4'}

  mathml-tag-names@2.1.3:
    resolution: {integrity: sha512-APMBEanjybaPzUrfqU0IMU5I0AswKMH7k8OTLs0vvV4KZpExkTkY87nR/zpbuTPj+gARop7aGUbl11pnDfW6xg==}

  mdn-data@2.12.2:
    resolution: {integrity: sha512-IEn+pegP1aManZuckezWCO+XZQDplx1366JoVhTpMpBB1sPey/SbveZQUosKiKiGYjg1wH4pMlNgXbCiYgihQA==}

  meow@13.2.0:
    resolution: {integrity: sha512-pxQJQzB6djGPXh08dacEloMFopsOqGVRKFPYvPOt9XDZ1HasbgDZA74CJGreSU4G3Ak7EFJGoiH2auq+yXISgA==}
    engines: {node: '>=18'}

  merge2@1.4.1:
    resolution: {integrity: sha512-8q7VEgMJW4J8tcfVPy8g09NcQwZdbwFEqhe/WZkoIzjn/3TGDwtOCYtXGxA3O8tPzpczCCDgv+P2P5y00ZJOOg==}
    engines: {node: '>= 8'}

  micromatch@4.0.8:
    resolution: {integrity: sha512-PXwfBhYu0hBCPw8Dn0E+WDYb7af3dSLVWKi3HGv84IdF4TyFoC0ysxFd0Goxw7nSv4T/PzEJQxsYsEiFCKo2BA==}
    engines: {node: '>=8.6'}

  minimatch@3.1.2:
    resolution: {integrity: sha512-J7p63hRiAjw1NDEww1W7i37+ByIrOWO5XQQAzZ3VOcL0PNybwpfmV/N05zFAzwQ9USyEcX6t3UO+K5aqBQOIHw==}

  minimatch@9.0.5:
    resolution: {integrity: sha512-G6T0ZX48xgozx7587koeX9Ys2NYy6Gmv//P89sEte9V9whIapMNF4idKxnW2QtCcLiTWlb/wfCabAtAFWhhBow==}
    engines: {node: '>=16 || 14 >=14.17'}

  minimist@1.2.8:
    resolution: {integrity: sha512-2yyAR8qBkN3YuheJanUpWC5U3bb5osDywNB8RzDVlDwDHbocAJveqqj1u8+SVD7jkWT4yvsHCpWqqWqAxb0zCA==}

  mitt@3.0.1:
    resolution: {integrity: sha512-vKivATfr97l2/QBCYAkXYDbrIWPM2IIKEl7YPhjCvKlG3kE2gm+uBo6nEXK3M5/Ffh/FLpKExzOQ3JJoJGFKBw==}

  mixin-deep@1.3.2:
    resolution: {integrity: sha512-WRoDn//mXBiJ1H40rqa3vH0toePwSsGb45iInWlTySa+Uu4k3tYUSxa2v1KqAiLtvlrSzaExqS1gtk96A9zvEA==}
    engines: {node: '>=0.10.0'}

  moment@2.30.1:
    resolution: {integrity: sha512-uEmtNhbDOrWPFS+hdjFCBfy9f2YoyzRpwcl+DqpC6taX21FzsTLQVbMV/W7PzNSX6x/bhC1zA3c2UQ5NzH6how==}

  monaco-editor@0.52.2:
    resolution: {integrity: sha512-GEQWEZmfkOGLdd3XK8ryrfWz3AIP8YymVXiPHEdewrUq7mh0qrKrfHLNCXcbB6sTnMLnOZ3ztSiKcciFUkIJwQ==}

  ms@2.0.0:
    resolution: {integrity: sha512-Tpp60P6IUJDTuOq/5Z8cdskzJujfwqfOTkrwIwj7IRISpnkJnT6SyJ4PCPnGMoFjC9ddhal5KVIYtAt97ix05A==}

  ms@2.1.3:
    resolution: {integrity: sha512-6FlzubTLZG3J2a/NVCAleEhjzq5oxgHyaCU9yYXvcLsvoVaHJq/s5xXI6/XXP6tz7R9xAOtHnSO/tXtF3WRTlA==}

  nanoid@3.3.8:
    resolution: {integrity: sha512-WNLf5Sd8oZxOm+TzppcYk8gVOgP+l58xNy58D0nbUnOxOWRWvlcCV4kUF7ltmI6PsrLl/BgKEyS4mqsGChFN0w==}
    engines: {node: ^10 || ^12 || ^13.7 || ^14 || >=15.0.1}
    hasBin: true

  nanoid@5.0.9:
    resolution: {integrity: sha512-Aooyr6MXU6HpvvWXKoVoXwKMs/KyVakWwg7xQfv5/S/RIgJMy0Ifa45H9qqYy7pTCszrHzP21Uk4PZq2HpEM8Q==}
    engines: {node: ^18 || >=20}
    hasBin: true

  nanomatch@1.2.13:
    resolution: {integrity: sha512-fpoe2T0RbHwBTBUOftAfBPaDEi06ufaUai0mE6Yn1kacc3SnTErfb/h+X94VXzI64rKFHYImXSvdwGGCmwOqCA==}
    engines: {node: '>=0.10.0'}

  natural-compare@1.4.0:
    resolution: {integrity: sha512-OWND8ei3VtNC9h7V60qff3SVobHr996CTwgxubgyQYEpg290h9J0buyECNNJexkFm5sOajh5G116RYA1c8ZMSw==}

  netmask@2.0.2:
    resolution: {integrity: sha512-dBpDMdxv9Irdq66304OLfEmQ9tbNRFnFTuZiLo+bD+r332bBmMJ8GBLXklIXXgxd3+v9+KUnZaUR5PJMa75Gsg==}
    engines: {node: '>= 0.4.0'}

  no-case@3.0.4:
    resolution: {integrity: sha512-fgAN3jGAh+RoxUGZHTSOLJIqUc2wmoBwGR4tbpNAKmmovFoWq0OdRkb0VkldReO2a2iBT/OEulG9XSUc10r3zg==}

  normalize-path@3.0.0:
    resolution: {integrity: sha512-6eZs5Ls3WtCisHWp9S2GUy8dqkpGi4BVSz3GaqiE6ezub0512ESztXUwUB6C6IKbQkY2Pnb/mD4WYojCRwcwLA==}
    engines: {node: '>=0.10.0'}

  object-assign@4.1.1:
    resolution: {integrity: sha512-rJgTQnkUnH1sFw8yT6VSU3zD3sWmu6sZhIseY8VX+GRu3P6F7Fu+JNDoXfklElbLJSnc3FUQHVe4cU5hj+BcUg==}
    engines: {node: '>=0.10.0'}

  object-copy@0.1.0:
    resolution: {integrity: sha512-79LYn6VAb63zgtmAteVOWo9Vdj71ZVBy3Pbse+VqxDpEP83XuujMrGqHIwAXJ5I/aM0zU7dIyIAhifVTPrNItQ==}
    engines: {node: '>=0.10.0'}

  object-inspect@1.13.3:
    resolution: {integrity: sha512-kDCGIbxkDSXE3euJZZXzc6to7fCrKHNI/hSRQnRuQ+BWjFNzZwiFF8fj/6o2t2G9/jTj8PSIYTfCLelLZEeRpA==}
    engines: {node: '>= 0.4'}

  object-keys@1.1.1:
    resolution: {integrity: sha512-NuAESUOUMrlIXOfHKzD6bpPu3tYt3xvjNdRIQ+FeT0lNb4K8WR70CaDxhuNguS2XG+GjkyMwOzsN5ZktImfhLA==}
    engines: {node: '>= 0.4'}

  object-visit@1.0.1:
    resolution: {integrity: sha512-GBaMwwAVK9qbQN3Scdo0OyvgPW7l3lnaVMj84uTOZlswkX0KpF6fyDBJhtTthf7pymztoN36/KEr1DyhF96zEA==}
    engines: {node: '>=0.10.0'}

  object.assign@4.1.7:
    resolution: {integrity: sha512-nK28WOo+QIjBkDduTINE4JkF/UJJKyf2EJxvJKfblDpyg0Q+pkOHNTL0Qwy6NP6FhE/EnzV73BxxqcJaXY9anw==}
    engines: {node: '>= 0.4'}

  object.entries@1.1.8:
    resolution: {integrity: sha512-cmopxi8VwRIAw/fkijJohSfpef5PdN0pMQJN6VC/ZKvn0LIknWD8KtgY6KlQdEc4tIjcQ3HxSMmnvtzIscdaYQ==}
    engines: {node: '>= 0.4'}

  object.fromentries@2.0.8:
    resolution: {integrity: sha512-k6E21FzySsSK5a21KRADBd/NGneRegFO5pLHfdQLpRDETUNJueLXs3WCzyQ3tFRDYgbq3KHGXfTbi2bs8WQ6rQ==}
    engines: {node: '>= 0.4'}

  object.groupby@1.0.3:
    resolution: {integrity: sha512-+Lhy3TQTuzXI5hevh8sBGqbmurHbbIjAi0Z4S63nthVLmLxfbj4T54a4CfZrXIrt9iP4mVAPYMo/v99taj3wjQ==}
    engines: {node: '>= 0.4'}

  object.pick@1.3.0:
    resolution: {integrity: sha512-tqa/UMy/CCoYmj+H5qc07qvSL9dqcs/WZENZ1JbtWBlATP+iVOe778gE6MSijnyCnORzDuX6hU+LA4SZ09YjFQ==}
    engines: {node: '>=0.10.0'}

  object.values@1.2.1:
    resolution: {integrity: sha512-gXah6aZrcUxjWg2zR2MwouP2eHlCBzdV4pygudehaKXSGW4v2AsRQUK+lwwXhii6KFZcunEnmSUoYp5CXibxtA==}
    engines: {node: '>= 0.4'}

  once@1.4.0:
    resolution: {integrity: sha512-lNaJgI+2Q5URQBkccEKHTQOPaXdUxnZZElQTZY0MFUAuaEqe1E+Nyvgdz/aIyNi6Z9MzO5dv1H8n58/GELp3+w==}

  optionator@0.9.4:
    resolution: {integrity: sha512-6IpQ7mKUxRcZNLIObR0hz7lxsapSSIYNZJwXPGeF0mTVqGKFIXj1DQcMoT22S3ROcLyY/rz0PWaWZ9ayWmad9g==}
    engines: {node: '>= 0.8.0'}

  own-keys@1.0.1:
    resolution: {integrity: sha512-qFOyK5PjiWZd+QQIh+1jhdb9LpxTF0qs7Pm8o5QHYZ0M3vKqSqzsZaEB6oWlxZ+q2sJBMI/Ktgd2N5ZwQoRHfg==}
    engines: {node: '>= 0.4'}

  p-limit@3.1.0:
    resolution: {integrity: sha512-TYOanM3wGwNGsZN2cVTYPArw454xnXj5qmWF1bEoAc4+cU/ol7GVh7odevjp1FNHduHc3KZMcFduxU5Xc6uJRQ==}
    engines: {node: '>=10'}

  p-locate@5.0.0:
    resolution: {integrity: sha512-LaNjtRWUBY++zB5nE/NwcaoMylSPk+S+ZHNB1TzdbMJMny6dynpAGt7X/tl/QYq3TIeE6nxHppbo2LGymrG5Pw==}
    engines: {node: '>=10'}

  pac-proxy-agent@7.1.0:
    resolution: {integrity: sha512-Z5FnLVVZSnX7WjBg0mhDtydeRZ1xMcATZThjySQUHqr+0ksP8kqaw23fNKkaaN/Z8gwLUs/W7xdl0I75eP2Xyw==}
    engines: {node: '>= 14'}

  pac-resolver@7.0.1:
    resolution: {integrity: sha512-5NPgf87AT2STgwa2ntRMr45jTKrYBGkVU36yT0ig/n/GMAa3oPqhZfIQ2kMEimReg0+t9kZViDVZ83qfVUlckg==}
    engines: {node: '>= 14'}

  pako@1.0.11:
    resolution: {integrity: sha512-4hLB8Py4zZce5s4yd9XzopqwVv/yGNhV1Bl8NTmCq1763HeK2+EwVTv+leGeL13Dnh2wfbqowVPXCIO0z4taYw==}

  param-case@3.0.4:
    resolution: {integrity: sha512-RXlj7zCYokReqWpOPH9oYivUzLYZ5vAPIfEmCTNViosC78F8F0H9y7T7gG2M39ymgutxF5gcFEsyZQSph9Bp3A==}

  parent-module@1.0.1:
    resolution: {integrity: sha512-GQ2EWRpQV8/o+Aw8YqtfZZPfNRWZYkbidE9k5rpl/hC3vtHHBfGm2Ifi6qWV+coDGkrUKZAxE3Lot5kcsRlh+g==}
    engines: {node: '>=6'}

  parse-json@5.2.0:
    resolution: {integrity: sha512-ayCKvm/phCGxOkYRSCM82iDwct8/EonSEgCSxWxD7ve6jHggsFl4fZVQBPRNgQoKiuV/odhFrGzQXZwbifC8Rg==}
    engines: {node: '>=8'}

  parse-passwd@1.0.0:
    resolution: {integrity: sha512-1Y1A//QUXEZK7YKz+rD9WydcE1+EuPr6ZBgKecAB8tmoW6UFv0NREVJe1p+jRxtThkcbbKkfwIbWJe/IeE6m2Q==}
    engines: {node: '>=0.10.0'}

  pascal-case@3.1.2:
    resolution: {integrity: sha512-uWlGT3YSnK9x3BQJaOdcZwrnV6hPpd8jFH1/ucpiLRPh/2zCVJKS19E4GvYHvaCcACn3foXZ0cLB9Wrx1KGe5g==}

  pascalcase@0.1.1:
    resolution: {integrity: sha512-XHXfu/yOQRy9vYOtUDVMN60OEJjW013GoObG1o+xwQTpB9eYJX/BjXMsdW13ZDPruFhYYn0AG22w0xgQMwl3Nw==}
    engines: {node: '>=0.10.0'}

  path-exists@4.0.0:
    resolution: {integrity: sha512-ak9Qy5Q7jYb2Wwcey5Fpvg2KoAc/ZIhLSLOSBmRmygPsGwkVVt0fZa0qrtMz+m6tJTAHfZQ8FnmB4MG4LWy7/w==}
    engines: {node: '>=8'}

  path-key@3.1.1:
    resolution: {integrity: sha512-ojmeN0qd+y0jszEtoY48r0Peq5dwMEkIlCOu6Q5f41lfkswXuKtYrhgoTpLnyIcHm24Uhqx+5Tqm2InSwLhE6Q==}
    engines: {node: '>=8'}

  path-parse@1.0.7:
    resolution: {integrity: sha512-LDJzPVEEEPR+y48z93A0Ed0yXb8pAByGWo/k5YYdYgpY2/2EsOsksJrq7lOHxryrVOn1ejG6oAp8ahvOIQD8sw==}

  path-type@4.0.0:
    resolution: {integrity: sha512-gDKb8aZMDeD/tZWs9P6+q0J9Mwkdl6xMV8TjnGP3qJVJ06bdMgkbBlLU8IdfOsIsFz2BW1rNVT3XuNEl8zPAvw==}
    engines: {node: '>=8'}

  pend@1.2.0:
    resolution: {integrity: sha512-F3asv42UuXchdzt+xXqfW1OGlVBe+mxa2mqI0pg5yAHZPvFmY3Y6drSf/GQ1A86WgWEN9Kzh/WrgKa6iGcHXLg==}

  picocolors@1.1.1:
    resolution: {integrity: sha512-xceH2snhtb5M9liqDsmEw56le376mTZkEX/jEb/RxNFyegNul7eNslCXP9FDj/Lcu0X8KEyMceP2ntpaHrDEVA==}

  picomatch@2.3.1:
    resolution: {integrity: sha512-JU3teHTNjmE2VCGFzuY8EXzCDVwEqB2a8fsIvwaStHhAWJEeVd1o1QD80CU6+ZdEXXSLbSsuLwJjkCBWqRQUVA==}
    engines: {node: '>=8.6'}

  picomatch@4.0.2:
    resolution: {integrity: sha512-M7BAV6Rlcy5u+m6oPhAPFgJTzAioX/6B0DxyvDlo9l8+T3nLKbrczg2WLUyzd45L8RqfUMyGPzekbMvX2Ldkwg==}
    engines: {node: '>=12'}

  possible-typed-array-names@1.0.0:
    resolution: {integrity: sha512-d7Uw+eZoloe0EHDIYoe+bQ5WXnGMOpmiZFTuMWCwpjzzkL2nTjcKiAk4hh8TjnGye2TwWOk3UXucZ+3rbmBa8Q==}
    engines: {node: '>= 0.4'}

  postcss-resolve-nested-selector@0.1.6:
    resolution: {integrity: sha512-0sglIs9Wmkzbr8lQwEyIzlDOOC9bGmfVKcJTaxv3vMmd3uo4o4DerC3En0bnmgceeql9BfC8hRkp7cg0fjdVqw==}

  postcss-safe-parser@7.0.1:
    resolution: {integrity: sha512-0AioNCJZ2DPYz5ABT6bddIqlhgwhpHZ/l65YAYo0BCIn0xiDpsnTHz0gnoTGk0OXZW0JRs+cDwL8u/teRdz+8A==}
    engines: {node: '>=18.0'}
    peerDependencies:
      postcss: ^8.4.31

  postcss-selector-parser@7.0.0:
    resolution: {integrity: sha512-9RbEr1Y7FFfptd/1eEdntyjMwLeghW1bHX9GWjXo19vx4ytPQhANltvVxDggzJl7mnWM+dX28kb6cyS/4iQjlQ==}
    engines: {node: '>=4'}

  postcss-value-parser@4.2.0:
    resolution: {integrity: sha512-1NNCs6uurfkVbeXG4S8JFT9t19m45ICnif8zWLd5oPSZ50QnwMfK+H3jv408d4jw/7Bttv5axS5IiHoLaVNHeQ==}

  postcss@8.4.49:
    resolution: {integrity: sha512-OCVPnIObs4N29kxTjzLfUryOkvZEq+pf8jTF0lg8E7uETuWHA+v7j3c/xJmiqpX450191LlmZfUKkXxkTry7nA==}
    engines: {node: ^10 || ^12 || >=14}

  prelude-ls@1.2.1:
    resolution: {integrity: sha512-vkcDPrRZo1QZLbn5RLGPpg/WmIQ65qoWWhcGKf/b5eplkkarX0m9z8ppCat4mlOqUsWpyNuYgO3VRyrYHSzX5g==}
    engines: {node: '>= 0.8.0'}

  progress@2.0.3:
    resolution: {integrity: sha512-7PiHtLll5LdnKIMw100I+8xJXR5gW2QwWYkT6iJva0bXitZKa/XMrSbdmg3r2Xnaidz9Qumd0VPaMrZlF9V9sA==}
    engines: {node: '>=0.4.0'}

  prop-types@15.8.1:
    resolution: {integrity: sha512-oj87CgZICdulUohogVAR7AjlC0327U4el4L6eAvOqCeudMDVU0NThNaV+b9Df4dXgSP1gXMTnPdhfe/2qDH5cg==}

  proxy-agent@6.5.0:
    resolution: {integrity: sha512-TmatMXdr2KlRiA2CyDu8GqR8EjahTG3aY3nXjdzFyoZbmB8hrBsTyMezhULIXKnC0jpfjlmiZ3+EaCzoInSu/A==}
    engines: {node: '>= 14'}

  proxy-from-env@1.1.0:
    resolution: {integrity: sha512-D+zkORCbA9f1tdWRK0RaCR3GPv50cMxcrz4X8k5LTSUD1Dkw47mKJEZQNunItRTkWwgtaUSo1RVFRIG9ZXiFYg==}

  pump@3.0.2:
    resolution: {integrity: sha512-tUPXtzlGM8FE3P0ZL6DVs/3P58k9nk8/jZeQCurTJylQA8qFYzHFfhBJkuqyE0FifOsQ0uKWekiZ5g8wtr28cw==}

  punycode@2.3.1:
    resolution: {integrity: sha512-vYt7UD1U9Wg6138shLtLOvdAu+8DsC/ilFtEVHcH+wydcSpNE20AfSOduf6MkRFahL5FY7X1oU7nKVZFtfq8Fg==}
    engines: {node: '>=6'}

  puppeteer-core@23.11.1:
    resolution: {integrity: sha512-3HZ2/7hdDKZvZQ7dhhITOUg4/wOrDRjyK2ZBllRB0ZCOi9u0cwq1ACHDjBB+nX+7+kltHjQvBRdeY7+W0T+7Gg==}
    engines: {node: '>=18'}

  q@1.5.1:
    resolution: {integrity: sha512-kV/CThkXo6xyFEZUugw/+pIOywXcDbFYgSct5cT3gqlbkBE1SJdwy6UQoZvodiWF/ckQLZyDE/Bu1M6gVu5lVw==}
    engines: {node: '>=0.6.0', teleport: '>=0.2.0'}
    deprecated: |-
      You or someone you depend on is using Q, the JavaScript Promise library that gave JavaScript developers strong feelings about promises. They can almost certainly migrate to the native JavaScript promise now. Thank you literally everyone for joining me in this bet against the odds. Be excellent to each other.

      (For a CapTP with native promises, see @endo/eventual-send and @endo/captp)

  queue-microtask@1.2.3:
    resolution: {integrity: sha512-NuaNSa6flKT5JaSYQzJok04JzTL1CA6aGhv5rfLW3PgqA+M2ChpZQnAC8h8i4ZFkBS8X5RqkDBHA7r4hej3K9A==}

  queue-tick@1.0.1:
    resolution: {integrity: sha512-kJt5qhMxoszgU/62PLP1CJytzd2NKetjSRnyuj31fDd3Rlcz3fzlFdFLD1SItunPwyqEOkca6GbV612BWfaBag==}

<<<<<<< HEAD
  react@18.3.1:
    resolution: {integrity: sha512-wS+hAgJShR0KhEvPJArfuPVN1+Hz1t0Y6n5jLrGQbkb4urgPE/0Rve+1kMB1v/oWgHgm4WIcV+i7F2pTVj+2iQ==}
    engines: {node: '>=0.10.0'}
=======
  react-is@16.13.1:
    resolution: {integrity: sha512-24e6ynE2H+OKt4kqsOvNd8kBpV65zoxbA4BVsEOB3ARVWQki/DHzaUoC5KuON/BiccDaCCTZBuOcfZs70kR8bQ==}

  reflect.getprototypeof@1.0.9:
    resolution: {integrity: sha512-r0Ay04Snci87djAsI4U+WNRcSw5S4pOH7qFjd/veA5gC7TbqESR3tcj28ia95L/fYUDw11JKP7uqUKUAfVvV5Q==}
    engines: {node: '>= 0.4'}
>>>>>>> 43501bad

  regex-not@1.0.2:
    resolution: {integrity: sha512-J6SDjUgDxQj5NusnOtdFxDwN/+HWykR8GELwctJ7mdqhcyy1xEc4SRFHUXvxTp661YaVKAjfRLZ9cCqS6tn32A==}
    engines: {node: '>=0.10.0'}

  regexp.prototype.flags@1.5.3:
    resolution: {integrity: sha512-vqlC04+RQoFalODCbCumG2xIOvapzVMHwsyIGM/SIE8fRhFFsXeH8/QQ+s0T0kDAhKc4k30s73/0ydkHQz6HlQ==}
    engines: {node: '>= 0.4'}

  regexp.prototype.flags@1.5.4:
    resolution: {integrity: sha512-dYqgNSZbDwkaJ2ceRd9ojCGjBq+mOm9LmtXnAnEGyHhN/5R7iDW2TRw3h+o/jCFxus3P2LfWIIiwowAjANm7IA==}
    engines: {node: '>= 0.4'}

  relateurl@0.2.7:
    resolution: {integrity: sha512-G08Dxvm4iDN3MLM0EsP62EDV9IuhXPR6blNz6Utcp7zyV3tr4HVNINt6MpaRWbxoOHT3Q7YN2P+jaHX8vUbgog==}
    engines: {node: '>= 0.10'}

  require-directory@2.1.1:
    resolution: {integrity: sha512-fGxEI7+wsG9xrvdjsrlmL22OMTTiHRwAMroiEeMgq8gzoLC/PQr7RsRDSTLUg/bZAZtF+TVIkHc6/4RIKrui+Q==}
    engines: {node: '>=0.10.0'}

  require-from-string@2.0.2:
    resolution: {integrity: sha512-Xf0nWe6RseziFMu+Ap9biiUbmplq6S9/p+7w7YXP/JBHhrUDDUhwa+vANyubuqfZWTveU//DYVGsDG7RKL/vEw==}
    engines: {node: '>=0.10.0'}

  resolve-dir@1.0.1:
    resolution: {integrity: sha512-R7uiTjECzvOsWSfdM0QKFNBVFcK27aHOUwdvK53BcW8zqnGdYp0Fbj82cy54+2A4P2tFM22J5kRfe1R+lM/1yg==}
    engines: {node: '>=0.10.0'}

  resolve-from@4.0.0:
    resolution: {integrity: sha512-pb/MYmXstAkysRFx8piNI1tGFNQIFA3vkE3Gq4EuA1dF6gHp/+vgZqsCGJapvy8N3Q+4o7FwvquPJcnZ7RYy4g==}
    engines: {node: '>=4'}

  resolve-from@5.0.0:
    resolution: {integrity: sha512-qYg9KP24dD5qka9J47d0aVky0N+b4fTU89LN9iDnjB5waksiC49rvMB0PrUJQGoTmH50XPiqOvAjDfaijGxYZw==}
    engines: {node: '>=8'}

  resolve-pkg-maps@1.0.0:
    resolution: {integrity: sha512-seS2Tj26TBVOC2NIc2rOe2y2ZO7efxITtLZcGSOnHHNOQ7CkiUBfw0Iw2ck6xkIhPwLhKNLS8BO+hEpngQlqzw==}

  resolve-url@0.2.1:
    resolution: {integrity: sha512-ZuF55hVUQaaczgOIwqWzkEcEidmlD/xl44x1UZnhOXcYuFN2S6+rcxpG+C1N3So0wvNI3DmJICUFfu2SxhBmvg==}
    deprecated: https://github.com/lydell/resolve-url#deprecated

  resolve@1.22.10:
    resolution: {integrity: sha512-NPRy+/ncIMeDlTAsuqwKIiferiawhefFJtkNSW0qZJEqMEb+qBt/77B/jGeeek+F0uOeN05CDa6HXbbIgtVX4w==}
    engines: {node: '>= 0.4'}
    hasBin: true

  resolve@2.0.0-next.5:
    resolution: {integrity: sha512-U7WjGVG9sH8tvjW5SmGbQuui75FiyjAX72HX15DwBBwF9dNiQZRQAg9nnPhYy+TUnE0+VcrttuvNI8oSxZcocA==}
    hasBin: true

  ret@0.1.15:
    resolution: {integrity: sha512-TTlYpa+OL+vMMNG24xSlQGEJ3B/RzEfUlLct7b5G/ytav+wPrplCpVMFuwzXbkecJrb6IYo1iFb0S9v37754mg==}
    engines: {node: '>=0.12'}

  reusify@1.0.4:
    resolution: {integrity: sha512-U9nH88a3fc/ekCF1l0/UP1IosiuIjyTh7hBvXVMHYgVcfGvt897Xguj2UOLDeI5BG2m7/uwyaLVT6fbtCwTyzw==}
    engines: {iojs: '>=1.0.0', node: '>=0.10.0'}

  run-parallel@1.2.0:
    resolution: {integrity: sha512-5l4VyZR86LZ/lDxZTR6jqL8AFE2S0IFLMP26AbjsLVADxHdhB/c0GUsH+y39UfCi3dzz8OlQuPmnaJOMoDHQBA==}

  safe-array-concat@1.1.3:
    resolution: {integrity: sha512-AURm5f0jYEOydBj7VQlVvDrjeFgthDdEF5H1dP+6mNpoXOMo1quQqJ4wvJDyRZ9+pO3kGWoOdmV08cSv2aJV6Q==}
    engines: {node: '>=0.4'}

  safe-push-apply@1.0.0:
    resolution: {integrity: sha512-iKE9w/Z7xCzUMIZqdBsp6pEQvwuEebH4vdpjcDWnyzaI6yl6O9FHvVpmGelvEHNsoY6wGblkxR6Zty/h00WiSA==}
    engines: {node: '>= 0.4'}

  safe-regex-test@1.1.0:
    resolution: {integrity: sha512-x/+Cz4YrimQxQccJf5mKEbIa1NzeCRNI5Ecl/ekmlYaampdNLPalVyIcCZNNH3MvmqBugV5TMYZXv0ljslUlaw==}
    engines: {node: '>= 0.4'}

  safe-regex@1.1.0:
    resolution: {integrity: sha512-aJXcif4xnaNUzvUuC5gcb46oTS7zvg4jpMTnuqtrEPlR3vFr4pxtdTwaF1Qs3Enjn9HK+ZlwQui+a7z0SywIzg==}

  semver@6.3.1:
    resolution: {integrity: sha512-BR7VvDCVHO+q2xBEWskxS6DJE1qRnb7DxzUrogb71CWoSficBxYsiAGd+Kl0mmq/MprG9yArRkyrQxTO6XjMzA==}
    hasBin: true

  semver@7.6.3:
    resolution: {integrity: sha512-oVekP1cKtI+CTDvHWYFUcMtsK/00wmAEfyqKfNdARm8u1wNVhSgaX7A8d4UuIlUI5e84iEwOhs7ZPYRmzU9U6A==}
    engines: {node: '>=10'}
    hasBin: true

  set-function-length@1.2.2:
    resolution: {integrity: sha512-pgRc4hJ4/sNjWCSS9AmnS40x3bNMDTknHgL5UaMBTMyJnU90EgWh1Rz+MC9eFu4BuN/UwZjKQuY/1v3rM7HMfg==}
    engines: {node: '>= 0.4'}

  set-function-name@2.0.2:
    resolution: {integrity: sha512-7PGFlmtwsEADb0WYyvCMa1t+yke6daIG4Wirafur5kcf+MhUnPms1UeR0CKQdTZD81yESwMHbtn+TR+dMviakQ==}
    engines: {node: '>= 0.4'}

  set-proto@1.0.0:
    resolution: {integrity: sha512-RJRdvCo6IAnPdsvP/7m6bsQqNnn1FCBX5ZNtFL98MmFF/4xAIJTIg1YbHW5DC2W5SKZanrC6i4HsJqlajw/dZw==}
    engines: {node: '>= 0.4'}

  set-value@2.0.1:
    resolution: {integrity: sha512-JxHc1weCN68wRY0fhCoXpyK55m/XPHafOmK4UWD7m2CI14GMcFypt4w/0+NV5f/ZMby2F6S2wwA7fgynh9gWSw==}
    engines: {node: '>=0.10.0'}

  shebang-command@2.0.0:
    resolution: {integrity: sha512-kHxr2zZpYtdmrN1qDjrrX/Z1rR1kG8Dx+gkpK1G4eXmvXswmcE1hTWBWYUzlraYw1/yZp6YuDY77YtvbN0dmDA==}
    engines: {node: '>=8'}

  shebang-regex@3.0.0:
    resolution: {integrity: sha512-7++dFhtcx3353uBaq8DDR4NuxBetBzC7ZQOhmTQInHEd6bSrXdiEyzCvG07Z44UYdLShWUyXt5M/yhz8ekcb1A==}
    engines: {node: '>=8'}

  side-channel-list@1.0.0:
    resolution: {integrity: sha512-FCLHtRD/gnpCiCHEiJLOwdmFP+wzCmDEkc9y7NsYxeF4u7Btsn1ZuwgwJGxImImHicJArLP4R0yX4c2KCrMrTA==}
    engines: {node: '>= 0.4'}

  side-channel-map@1.0.1:
    resolution: {integrity: sha512-VCjCNfgMsby3tTdo02nbjtM/ewra6jPHmpThenkTYh8pG9ucZ/1P8So4u4FGBek/BjpOVsDCMoLA/iuBKIFXRA==}
    engines: {node: '>= 0.4'}

  side-channel-weakmap@1.0.2:
    resolution: {integrity: sha512-WPS/HvHQTYnHisLo9McqBHOJk2FkHO/tlpvldyrnem4aeQp4hai3gythswg6p01oSoTl58rcpiFAjF2br2Ak2A==}
    engines: {node: '>= 0.4'}

  side-channel@1.1.0:
    resolution: {integrity: sha512-ZX99e6tRweoUXqR+VBrslhda51Nh5MTQwou5tnUDgbtyM0dBgmhEDtWGP/xbKn6hqfPRHujUNwz5fy/wbbhnpw==}
    engines: {node: '>= 0.4'}

  signal-exit@4.1.0:
    resolution: {integrity: sha512-bzyZ1e88w9O1iNJbKnOlvYTrWPDl46O1bG0D3XInv+9tkPrxrN8jUUTiFlDkkmKWgn1M6CfIA13SuGqOa9Korw==}
    engines: {node: '>=14'}

  slash@3.0.0:
    resolution: {integrity: sha512-g9Q1haeby36OSStwb4ntCGGGaKsaVSjQ68fBxoQcutl5fS1vuY18H3wSt3jFyFtrkx+Kz0V1G85A4MyAdDMi2Q==}
    engines: {node: '>=8'}

  slice-ansi@4.0.0:
    resolution: {integrity: sha512-qMCMfhY040cVHT43K9BFygqYbUPFZKHOg7K73mtTWJRb8pyP3fzf4Ixd5SzdEJQ6MRUg/WBnOLxghZtKKurENQ==}
    engines: {node: '>=10'}

  smart-buffer@4.2.0:
    resolution: {integrity: sha512-94hK0Hh8rPqQl2xXc3HsaBoOXKV20MToPkcXvwbISWLEs+64sBq5kFgn2kJDHb1Pry9yrP0dxrCI9RRci7RXKg==}
    engines: {node: '>= 6.0.0', npm: '>= 3.0.0'}

  snapdragon@0.8.2:
    resolution: {integrity: sha512-FtyOnWN/wCHTVXOMwvSv26d+ko5vWlIDD6zoUJ7LW8vh+ZBC8QdljveRP+crNrtBwioEUWy/4dMtbBjA4ioNlg==}
    engines: {node: '>=0.10.0'}

  socks-proxy-agent@8.0.5:
    resolution: {integrity: sha512-HehCEsotFqbPW9sJ8WVYB6UbmIMv7kUUORIF2Nncq4VQvBfNBLibW9YZR5dlYCSUhwcD628pRllm7n+E+YTzJw==}
    engines: {node: '>= 14'}

  socks@2.8.3:
    resolution: {integrity: sha512-l5x7VUUWbjVFbafGLxPWkYsHIhEvmF85tbIeFZWc8ZPtoMyybuEhL7Jye/ooC4/d48FgOjSJXgsF/AJPYCW8Zw==}
    engines: {node: '>= 10.0.0', npm: '>= 3.0.0'}

  source-map-js@1.2.1:
    resolution: {integrity: sha512-UXWMKhLOwVKb728IUtQPXxfYU+usdybtUrK/8uGE8CQMvrhOpwvzDBwj0QhSL7MQc7vIsISBG8VQ8+IDQxpfQA==}
    engines: {node: '>=0.10.0'}

  source-map-resolve@0.5.3:
    resolution: {integrity: sha512-Htz+RnsXWk5+P2slx5Jh3Q66vhQj1Cllm0zvnaY98+NFx+Dv2CF/f5O/t8x+KaNdrdIAsruNzoh/KpialbqAnw==}
    deprecated: See https://github.com/lydell/source-map-resolve#deprecated

  source-map-support@0.5.21:
    resolution: {integrity: sha512-uBHU3L3czsIyYXKX88fdrGovxdSCoTGDRZ6SYXtSRxLZUzHg5P/66Ht6uoUlHu9EZod+inXhKo3qQgwXUT/y1w==}

  source-map-url@0.4.1:
    resolution: {integrity: sha512-cPiFOTLUKvJFIg4SKVScy4ilPPW6rFgMgfuZJPNoDuMs3nC1HbMUycBoJw77xFIp6z1UJQJOfx6C9GMH80DiTw==}
    deprecated: See https://github.com/lydell/source-map-url#deprecated

  source-map@0.5.7:
    resolution: {integrity: sha512-LbrmJOMUSdEVxIKvdcJzQC+nQhe8FUZQTXQy6+I75skNgn3OoQ0DZA8YnFa7gp8tqtL3KPf1kmo0R5DoApeSGQ==}
    engines: {node: '>=0.10.0'}

  source-map@0.6.1:
    resolution: {integrity: sha512-UjgapumWlbMhkBgzT7Ykc5YXUT46F0iKu8SGXq0bcwP5dz/h0Plj6enJqjz1Zbq2l5WaqYnrVbwWOWMyF3F47g==}
    engines: {node: '>=0.10.0'}

  split-string@3.1.0:
    resolution: {integrity: sha512-NzNVhJDYpwceVVii8/Hu6DKfD2G+NrQHlS/V/qgv763EYudVwEcMQNxd2lh+0VrUByXN/oJkl5grOhYWvQUYiw==}
    engines: {node: '>=0.10.0'}

  sprintf-js@1.1.3:
    resolution: {integrity: sha512-Oo+0REFV59/rz3gfJNKQiBlwfHaSESl1pcGyABQsnnIfWOFt6JNj5gCog2U6MLZ//IGYD+nA8nI+mTShREReaA==}

  standalone-electron-types@1.0.0:
    resolution: {integrity: sha512-0HOi/tlTz3mjWhsAz4uRbpQcHMZ+ifj1JzWW9nugykOHClBBG77ps8QinrzX1eow4Iw2pnC+RFaSYRgufF4BOg==}

  static-extend@0.1.2:
    resolution: {integrity: sha512-72E9+uLc27Mt718pMHt9VMNiAL4LMsmDbBva8mxWUCkT07fSzEGMYUCk0XWY6lp0j6RBAG4cJ3mWuZv2OE3s0g==}
    engines: {node: '>=0.10.0'}

  streamx@2.21.1:
    resolution: {integrity: sha512-PhP9wUnFLa+91CPy3N6tiQsK+gnYyUNuk15S3YG/zjYE7RuPeCjJngqnzpC31ow0lzBHQ+QGO4cNJnd0djYUsw==}

  string-width@4.2.3:
    resolution: {integrity: sha512-wKyQRQpjJ0sIp62ErSZdGsjMJWsap5oRNihHhu6G7JVO/9jIB6UyevL+tXuOqrng8j/cxKTWyWUwvSTriiZz/g==}
    engines: {node: '>=8'}

  string.prototype.matchall@4.0.12:
    resolution: {integrity: sha512-6CC9uyBL+/48dYizRf7H7VAYCMCNTBeM78x/VTUe9bFEaxBepPJDa1Ow99LqI/1yF7kuy7Q3cQsYMrcjGUcskA==}
    engines: {node: '>= 0.4'}

  string.prototype.repeat@1.0.0:
    resolution: {integrity: sha512-0u/TldDbKD8bFCQ/4f5+mNRrXwZ8hg2w7ZR8wa16e8z9XpePWl3eGEcUD0OXpEH/VJH/2G3gjUtR3ZOiBe2S/w==}

  string.prototype.trim@1.2.10:
    resolution: {integrity: sha512-Rs66F0P/1kedk5lyYyH9uBzuiI/kNRmwJAR9quK6VOtIpZ2G+hMZd+HQbbv25MgCA6gEffoMZYxlTod4WcdrKA==}
    engines: {node: '>= 0.4'}

  string.prototype.trimend@1.0.9:
    resolution: {integrity: sha512-G7Ok5C6E/j4SGfyLCloXTrngQIQU3PWtXGst3yM7Bea9FRURf1S42ZHlZZtsNque2FN2PoUhfZXYLNWwEr4dLQ==}
    engines: {node: '>= 0.4'}

  string.prototype.trimstart@1.0.8:
    resolution: {integrity: sha512-UXSH262CSZY1tfu3G3Secr6uGLCFVPMhIqHjlgCUtCCcgihYc/xKs9djMTMUOb2j1mVSeU8EU6NWc/iQKU6Gfg==}
    engines: {node: '>= 0.4'}

  strip-ansi@6.0.1:
    resolution: {integrity: sha512-Y38VPSHcqkFrCpFnQ9vuSXmquuv5oXOKpGeT6aGrr3o3Gc9AlVa6JBfUSOCnbxGGZF+/0ooI7KrPuUSztUdU5A==}
    engines: {node: '>=8'}

  strip-bom@3.0.0:
    resolution: {integrity: sha512-vavAMRXOgBVNF6nyEEmL3DBK19iRpDcoIwW+swQ+CbGiu7lju6t+JklA1MHweoWtadgt4ISVUsXLyDq34ddcwA==}
    engines: {node: '>=4'}

  strip-json-comments@3.1.1:
    resolution: {integrity: sha512-6fPc+R4ihwqP6N/aIv2f1gMH8lOVtWQHoqC4yK6oSDVVocumAsfCqjkXnqiYMhmMwS/mEHLp7Vehlt3ql6lEig==}
    engines: {node: '>=8'}

  stylelint-config-recommended@14.0.1:
    resolution: {integrity: sha512-bLvc1WOz/14aPImu/cufKAZYfXs/A/owZfSMZ4N+16WGXLoX5lOir53M6odBxvhgmgdxCVnNySJmZKx73T93cg==}
    engines: {node: '>=18.12.0'}
    peerDependencies:
      stylelint: ^16.1.0

  stylelint-config-standard@36.0.1:
    resolution: {integrity: sha512-8aX8mTzJ6cuO8mmD5yon61CWuIM4UD8Q5aBcWKGSf6kg+EC3uhB+iOywpTK4ca6ZL7B49en8yanOFtUW0qNzyw==}
    engines: {node: '>=18.12.0'}
    peerDependencies:
      stylelint: ^16.1.0

  stylelint@16.12.0:
    resolution: {integrity: sha512-F8zZ3L/rBpuoBZRvI4JVT20ZanPLXfQLzMOZg1tzPflRVh9mKpOZ8qcSIhh1my3FjAjZWG4T2POwGnmn6a6hbg==}
    engines: {node: '>=18.12.0'}
    hasBin: true

  supports-color@7.2.0:
    resolution: {integrity: sha512-qpCAvRl9stuOHveKsn7HncJRvv501qIacKzQlO/+Lwxc9+0q2wLyv4Dfvt80/DPn2pqOBsJdDiogXGR9+OvwRw==}
    engines: {node: '>=8'}

  supports-hyperlinks@3.1.0:
    resolution: {integrity: sha512-2rn0BZ+/f7puLOHZm1HOJfwBggfaHXUpPUSSG/SWM4TWp5KCfmNYwnC3hruy2rZlMnmWZ+QAGpZfchu3f3695A==}
    engines: {node: '>=14.18'}

  supports-preserve-symlinks-flag@1.0.0:
    resolution: {integrity: sha512-ot0WnXS9fgdkgIcePe6RHNk1WA8+muPa6cSjeR3V8K27q9BB1rTE3R1p7Hv0z1ZyAc8s6Vvv8DIyWf681MAt0w==}
    engines: {node: '>= 0.4'}

  svg-tags@1.0.0:
    resolution: {integrity: sha512-ovssysQTa+luh7A5Weu3Rta6FJlFBBbInjOh722LIt6klpU2/HtdUbszju/G4devcvk8PGt7FCLv5wftu3THUA==}

  table@6.9.0:
    resolution: {integrity: sha512-9kY+CygyYM6j02t5YFHbNz2FN5QmYGv9zAjVp4lCDjlCw7amdckXlEt/bjMhUIfj4ThGRE4gCUH5+yGnNuPo5A==}
    engines: {node: '>=10.0.0'}

  tar-fs@3.0.6:
    resolution: {integrity: sha512-iokBDQQkUyeXhgPYaZxmczGPhnhXZ0CmrqI+MOb/WFGS9DW5wnfrLgtjUJBvz50vQ3qfRwJ62QVoCFu8mPVu5w==}

  tar-stream@3.1.7:
    resolution: {integrity: sha512-qJj60CXt7IU1Ffyc3NJMjh6EkuCFej46zUqJ4J7pqYlThyd9bO0XBTmcOIhSzZJVWfsLks0+nle/j538YAW9RQ==}

  terser@5.37.0:
    resolution: {integrity: sha512-B8wRRkmre4ERucLM/uXx4MOV5cbnOlVAqUst+1+iLKPI0dOgFO28f84ptoQt9HEI537PMzfYa/d+GEPKTRXmYA==}
    engines: {node: '>=10'}
    hasBin: true

  text-decoder@1.2.3:
    resolution: {integrity: sha512-3/o9z3X0X0fTupwsYvR03pJ/DjWuqqrfwBgTQzdWDiQSm9KitAyz/9WqsT2JQW7KV2m+bC2ol/zqpW37NHxLaA==}

  through@2.3.8:
    resolution: {integrity: sha512-w89qg7PI8wAdvX60bMDP+bFoD5Dvhm9oLheFp5O4a2QF0cSBGsBX4qZmadPMvVqlLJBBci+WqGGOAPvcDeNSVg==}

  to-object-path@0.3.0:
    resolution: {integrity: sha512-9mWHdnGRuh3onocaHzukyvCZhzvr6tiflAy/JRFXcJX0TjgfWA9pk9t8CMbzmBE4Jfw58pXbkngtBtqYxzNEyg==}
    engines: {node: '>=0.10.0'}

  to-regex-range@5.0.1:
    resolution: {integrity: sha512-65P7iz6X5yEr1cwcgvQxbbIw7Uk3gOy5dIdtZ4rDveLqhrdJP+Li/Hx6tyK0NEb+2GCyneCMJiGqrADCSNk8sQ==}
    engines: {node: '>=8.0'}

  to-regex@3.0.2:
    resolution: {integrity: sha512-FWtleNAtZ/Ki2qtqej2CXTOayOH9bHDQF+Q48VpWyDXjbYxA4Yz8iDB31zXOBUlOHHKidDbqGVrTUvQMPmBGBw==}
    engines: {node: '>=0.10.0'}

  ts-api-utils@1.4.3:
    resolution: {integrity: sha512-i3eMG77UTMD0hZhgRS562pv83RC6ukSAC2GMNWc+9dieh/+jDM5u5YG+NHX6VNDRHQcHwmsTHctP9LhbC3WxVw==}
    engines: {node: '>=16'}
    peerDependencies:
      typescript: '>=4.2.0'

  ts-patch@3.3.0:
    resolution: {integrity: sha512-zAOzDnd5qsfEnjd9IGy1IRuvA7ygyyxxdxesbhMdutt8AHFjD8Vw8hU2rMF89HX1BKRWFYqKHrO8Q6lw0NeUZg==}
    hasBin: true

  ts-pattern@5.6.0:
    resolution: {integrity: sha512-SL8u60X5+LoEy9tmQHWCdPc2hhb2pKI6I1tU5Jue3v8+iRqZdcT3mWPwKKJy1fMfky6uha82c8ByHAE8PMhKHw==}

  tsconfig-paths@3.15.0:
    resolution: {integrity: sha512-2Ac2RgzDe/cn48GvOe3M+o82pEFewD3UPbyoUHHdKasHwJKjds4fLXWf/Ux5kATBKN20oaFGu+jbElp1pos0mg==}

  tslib@2.8.1:
    resolution: {integrity: sha512-oJFu94HQb+KVduSUQL7wnpmqnfmLsOA/nAh6b6EH0wCEoK0/mPeXU6c3wKDV83MkOuHPRHtSXKKU99IBazS/2w==}

  tsx@3.12.7:
    resolution: {integrity: sha512-C2Ip+jPmqKd1GWVQDvz/Eyc6QJbGfE7NrR3fx5BpEHMZsEHoIxHL1j+lKdGobr8ovEyqeNkPLSKp6SCSOt7gmw==}
    hasBin: true

  tsx@4.19.2:
    resolution: {integrity: sha512-pOUl6Vo2LUq/bSa8S5q7b91cgNSjctn9ugq/+Mvow99qW6x/UZYwzxy/3NmqoT66eHYfCVvFvACC58UBPFf28g==}
    engines: {node: '>=18.0.0'}
    hasBin: true

  type-check@0.4.0:
    resolution: {integrity: sha512-XleUoc9uwGXqjWwXaUTZAmzMcFZ5858QA2vvx1Ur5xIcixXIP+8LnFDgRplU30us6teqdlskFfu+ae4K79Ooew==}
    engines: {node: '>= 0.8.0'}

  type-fest@3.9.0:
    resolution: {integrity: sha512-hR8JP2e8UiH7SME5JZjsobBlEiatFoxpzCP+R3ZeCo7kAaG1jXQE5X/buLzogM6GJu8le9Y4OcfNuIQX0rZskA==}
    engines: {node: '>=14.16'}

  type-fest@4.31.0:
    resolution: {integrity: sha512-yCxltHW07Nkhv/1F6wWBr8kz+5BGMfP+RbRSYFnegVb0qV/UMT0G0ElBloPVerqn4M2ZV80Ir1FtCcYv1cT6vQ==}
    engines: {node: '>=16'}

  typed-array-buffer@1.0.3:
    resolution: {integrity: sha512-nAYYwfY3qnzX30IkA6AQZjVbtK6duGontcQm1WSG1MD94YLqK0515GNApXkoxKOWMusVssAHWLh9SeaoefYFGw==}
    engines: {node: '>= 0.4'}

  typed-array-byte-length@1.0.3:
    resolution: {integrity: sha512-BaXgOuIxz8n8pIq3e7Atg/7s+DpiYrxn4vdot3w9KbnBhcRQq6o3xemQdIfynqSeXeDrF32x+WvfzmOjPiY9lg==}
    engines: {node: '>= 0.4'}

  typed-array-byte-offset@1.0.4:
    resolution: {integrity: sha512-bTlAFB/FBYMcuX81gbL4OcpH5PmlFHqlCCpAl8AlEzMz5k53oNDvN8p1PNOWLEmI2x4orp3raOFB51tv9X+MFQ==}
    engines: {node: '>= 0.4'}

  typed-array-length@1.0.7:
    resolution: {integrity: sha512-3KS2b+kL7fsuk/eJZ7EQdnEmQoaho/r6KUef7hxvltNA5DR8NAUM+8wJMbJyZ4G9/7i3v5zPBIMN5aybAh2/Jg==}
    engines: {node: '>= 0.4'}

  typed-query-selector@2.12.0:
    resolution: {integrity: sha512-SbklCd1F0EiZOyPiW192rrHZzZ5sBijB6xM+cpmrwDqObvdtunOHHIk9fCGsoK5JVIYXoyEp4iEdE3upFH3PAg==}

  typescript-eslint@8.19.0:
    resolution: {integrity: sha512-Ni8sUkVWYK4KAcTtPjQ/UTiRk6jcsuDhPpxULapUDi8A/l8TSBk+t1GtJA1RsCzIJg0q6+J7bf35AwQigENWRQ==}
    engines: {node: ^18.18.0 || ^20.9.0 || >=21.1.0}
    peerDependencies:
      eslint: ^8.57.0 || ^9.0.0
      typescript: '>=4.8.4 <5.8.0'

  typescript-transform-paths@3.5.3:
    resolution: {integrity: sha512-5y2l2iPKNHKOj08/1i+02+ljBVUhWcXQLXomiOXCmNpiTuSxIkj0dM1LUE7OOAt53+/6KidY+sFTCP781J64Eg==}
    peerDependencies:
      typescript: '>=3.6.5'

  typescript@5.7.2:
    resolution: {integrity: sha512-i5t66RHxDvVN40HfDd1PsEThGNnlMCMT3jMUuoh9/0TaqWevNontacunWyN02LA9/fIbEWlcHZcgTKb9QoaLfg==}
    engines: {node: '>=14.17'}
    hasBin: true

  unbox-primitive@1.1.0:
    resolution: {integrity: sha512-nWJ91DjeOkej/TA8pXQ3myruKpKEYgqvpw9lz4OPHj/NWFNluYrjbz9j01CJ8yKQd2g4jFoOkINCTW2I5LEEyw==}
    engines: {node: '>= 0.4'}

  unbzip2-stream@1.4.3:
    resolution: {integrity: sha512-mlExGW4w71ebDJviH16lQLtZS32VKqsSfk80GCfUlwT/4/hNRFsoscrF/c++9xinkMzECL1uL9DDwXqFWkruPg==}

  undici-types@5.26.5:
    resolution: {integrity: sha512-JlCMO+ehdEIKqlFxk6IfVoAUVmgz7cU7zD/h9XZ0qzeosSHmUJVOzSQvvYSYWXkFXC+IfLKSIffhv0sVZup6pA==}

  undici-types@6.20.0:
    resolution: {integrity: sha512-Ny6QZ2Nju20vw1SRHe3d9jVu6gJ+4e3+MMpqu7pqE5HT6WsTSlce++GQmK5UXS8mzV8DSYHrQH+Xrf2jVcuKNg==}

  union-value@1.0.1:
    resolution: {integrity: sha512-tJfXmxMeWYnczCVs7XAEvIV7ieppALdyepWMkHkwciRpZraG/xwT+s2JN8+pr1+8jCRf80FFzvr+MpQeeoF4Xg==}
    engines: {node: '>=0.10.0'}

  universalify@2.0.1:
    resolution: {integrity: sha512-gptHNQghINnc/vTGIk0SOFGFNXw7JVrlRUtConJRlvaw6DuX0wO5Jeko9sWrMBhh+PsYAZ7oXAiOnf/UKogyiw==}
    engines: {node: '>= 10.0.0'}

  unset-value@1.0.0:
    resolution: {integrity: sha512-PcA2tsuGSF9cnySLHTLSh2qrQiJ70mn+r+Glzxv2TWZblxsxCC52BDlZoPCsz7STd9pN7EZetkWZBAvk4cgZdQ==}
    engines: {node: '>=0.10.0'}

  uri-js@4.4.1:
    resolution: {integrity: sha512-7rKUyy33Q1yc98pQ1DAmLtwX109F7TIfWlW1Ydo8Wl1ii1SeHieeh0HHfPeL2fMXK6z0s8ecKs9frCuLJvndBg==}

  urix@0.1.0:
    resolution: {integrity: sha512-Am1ousAhSLBeB9cG/7k7r2R0zj50uDRlZHPGbazid5s9rlF1F/QKYObEKSIunSjIOkJZqwRRLpvewjEkM7pSqg==}
    deprecated: Please see https://github.com/lydell/urix#deprecated

<<<<<<< HEAD
  urlpattern-polyfill@10.0.0:
    resolution: {integrity: sha512-H/A06tKD7sS1O1X2SshBVeA5FLycRpjqiBeqGKmBwBDBy28EnRjORxTNe269KSSr5un5qyWi1iL61wLxpd+ZOg==}

  use-sync-external-store@1.2.2:
    resolution: {integrity: sha512-PElTlVMwpblvbNqQ82d2n6RjStvdSoNe9FG28kNfz3WiXilJm4DdNkEzRhCZuIDwY8U08WVihhGR5iRqAwfDiw==}
    peerDependencies:
      react: ^16.8.0 || ^17.0.0 || ^18.0.0

=======
>>>>>>> 43501bad
  use@3.1.1:
    resolution: {integrity: sha512-cwESVXlO3url9YWlFW/TA9cshCEhtu7IKJ/p5soJ/gGpj7vbvFrAY/eIioQ6Dw23KjZhYgiIo8HOs1nQ2vr/oQ==}
    engines: {node: '>=0.10.0'}

  util-deprecate@1.0.2:
    resolution: {integrity: sha512-EPD5q1uXyFxJpCrLnCc1nHnq3gOa6DZBocAIiI2TaSCA7VCJ1UJDMagCzIkXNsUYfD1daK//LTEQ8xiIbrHtcw==}

  virtual-merge@1.0.1:
    resolution: {integrity: sha512-h7rzV6n5fZJbDu2lP4iu+IOtsZ00uqECFUxFePK1uY0pz/S5B7FNDJpmdDVfyGL7poyJECEHfTaIpJaknNkU0Q==}

  vscode-oniguruma@1.7.0:
    resolution: {integrity: sha512-L9WMGRfrjOhgHSdOYgCt/yRMsXzLDJSL7BPrOZt73gU0iWO4mpqzqQzOz5srxqTvMBaR0XZTSrVWo4j55Rc6cA==}

  vscode-textmate@5.2.0:
    resolution: {integrity: sha512-Uw5ooOQxRASHgu6C7GVvUxisKXfSgW4oFlO+aa+PAkgmH89O3CXxEEzNRNtHSqtXFTl0nAC1uYj0GMSH27uwtQ==}

  which-boxed-primitive@1.1.1:
    resolution: {integrity: sha512-TbX3mj8n0odCBFVlY8AxkqcHASw3L60jIuF8jFP78az3C2YhmGvqbHBpAjTRH2/xqYunrJ9g1jSyjCjpoWzIAA==}
    engines: {node: '>= 0.4'}

  which-builtin-type@1.2.1:
    resolution: {integrity: sha512-6iBczoX+kDQ7a3+YJBnh3T+KZRxM/iYNPXicqk66/Qfm1b93iu+yOImkg0zHbj5LNOcNv1TEADiZ0xa34B4q6Q==}
    engines: {node: '>= 0.4'}

  which-collection@1.0.2:
    resolution: {integrity: sha512-K4jVyjnBdgvc86Y6BkaLZEN933SwYOuBFkdmBu9ZfkcAbdVbpITnDmjvZ/aQjRXQrv5EPkTnD1s39GiiqbngCw==}
    engines: {node: '>= 0.4'}

  which-typed-array@1.1.18:
    resolution: {integrity: sha512-qEcY+KJYlWyLH9vNbsr6/5j59AXk5ni5aakf8ldzBvGde6Iz4sxZGkJyWSAueTG7QhOvNRYb1lDdFmL5Td0QKA==}
    engines: {node: '>= 0.4'}

  which@1.3.1:
    resolution: {integrity: sha512-HxJdYWq1MTIQbJ3nw0cqssHoTNU267KlrDuGZ1WYlxDStUtKUhOaJmh112/TZmHxxUfuJqPXSOm7tDyas0OSIQ==}
    hasBin: true

  which@2.0.2:
    resolution: {integrity: sha512-BLI3Tl1TW3Pvl70l3yq3Y64i+awpwXqsGBYWkkqMtnbXgrMD+yj7rhW0kuEDxzJaYXGjEW5ogapKNMEKNMjibA==}
    engines: {node: '>= 8'}
    hasBin: true

  which@4.0.0:
    resolution: {integrity: sha512-GlaYyEb07DPxYCKhKzplCWBJtvxZcZMrL+4UkrTSJHHPyZU4mYYTv3qaOe77H7EODLSSopAUFAc6W8U4yqvscg==}
    engines: {node: ^16.13.0 || >=18.0.0}
    hasBin: true

  word-wrap@1.2.5:
    resolution: {integrity: sha512-BN22B5eaMMI9UMtjrGd5g5eCYPpCPDUy0FJXbYsaT5zYxjFOckS53SQDE3pWkVoWpHXVb3BrYcEN4Twa55B5cA==}
    engines: {node: '>=0.10.0'}

  wrap-ansi@7.0.0:
    resolution: {integrity: sha512-YVGIj2kamLSTxw6NsZjoBxfSwsn0ycdesmc4p+Q21c5zPuZ1pl+NfxVdxPtdHvmNVOQ6XSYG4AUtyt/Fi7D16Q==}
    engines: {node: '>=10'}

  wrappy@1.0.2:
    resolution: {integrity: sha512-l4Sp/DRseor9wL6EvV2+TuQn63dMkPjZ/sp9XkghTEbV9KlPS1xUsZ3u7/IQO4wxtcFB4bgpQPRcR3QCvezPcQ==}

  write-file-atomic@5.0.1:
    resolution: {integrity: sha512-+QU2zd6OTD8XWIJCbffaiQeH9U73qIqafo1x6V1snCWYGJf6cVE0cDR4D8xRzcEnfI21IFrUPzPGtcPf8AC+Rw==}
    engines: {node: ^14.17.0 || ^16.13.0 || >=18.0.0}

  ws@8.18.0:
    resolution: {integrity: sha512-8VbfWfHLbbwu3+N6OKsOMpBdT4kXPDDB9cJk2bJ6mh9ucxdlnNvH1e+roYkKmN9Nxw2yjz7VzeO9oOz2zJ04Pw==}
    engines: {node: '>=10.0.0'}
    peerDependencies:
      bufferutil: ^4.0.1
      utf-8-validate: '>=5.0.2'
    peerDependenciesMeta:
      bufferutil:
        optional: true
      utf-8-validate:
        optional: true

  y18n@5.0.8:
    resolution: {integrity: sha512-0pfFzegeDWJHJIAmTLRP2DwHjdF5s7jo9tuztdQxAhINCdvS+3nGINqPd00AphqJR/0LhANUS6/+7SCb98YOfA==}
    engines: {node: '>=10'}

  yargs-parser@21.1.1:
    resolution: {integrity: sha512-tVpsJW7DdjecAiFpbIB1e3qxIQsE6NoPc5/eTdrbbIC4h0LVsWhnoa3g+m2HclBIujHzsxZ4VJVA+GUuc2/LBw==}
    engines: {node: '>=12'}

  yargs@17.7.2:
    resolution: {integrity: sha512-7dSzzRQ++CKnNI/krKnYRV7JKKPUXMEh61soaHKg9mrWEhzFWhFnxPxGl+69cD1Ou63C13NUPCnmIcrvqCuM6w==}
    engines: {node: '>=12'}

  yauzl@2.10.0:
    resolution: {integrity: sha512-p4a9I6X6nu6IhoGmBqAcbJy1mlC4j27vEPZX9F4L4/vZT3Lyq1VkFHw/V/PUcB9Buo+DG3iHkT0x3Qya58zc3g==}

  yocto-queue@0.1.0:
    resolution: {integrity: sha512-rVksvsnNCdJ/ohGc6xgPwyN8eheCxsiLM8mxuE/t/mOVqJewPuO1miLpTHQiRgTKCLexL4MeAFVagts7HmNZ2Q==}
    engines: {node: '>=10'}

  zip-local@0.3.5:
    resolution: {integrity: sha512-GRV3D5TJY+/PqyeRm5CYBs7xVrKTKzljBoEXvocZu0HJ7tPEcgpSOYa2zFIsCZWgKWMuc4U3yMFgFkERGFIB9w==}

  zod@3.23.8:
    resolution: {integrity: sha512-XBx9AXhXktjUqnepgTiE5flcKIYWi/rme0Eaj+5Y0lftuGBq+jyRu/md4WnuxqgP1ubdpNCsYEYPxrzVHD8d6g==}

  zustand@4.5.5:
    resolution: {integrity: sha512-+0PALYNJNgK6hldkgDq2vLrw5f6g/jCInz52n9RTpropGgeAf/ioFUCdtsjCqu4gNhW9D01rUQBROoRjdzyn2Q==}
    engines: {node: '>=12.7.0'}
    peerDependencies:
      '@types/react': '>=16.8'
      immer: '>=9.0.6'
      react: '>=16.8'
    peerDependenciesMeta:
      '@types/react':
        optional: true
      immer:
        optional: true
      react:
        optional: true

snapshots:

  '@babel/code-frame@7.26.2':
    dependencies:
      '@babel/helper-validator-identifier': 7.25.9
      js-tokens: 4.0.0
      picocolors: 1.1.1

  '@babel/helper-validator-identifier@7.25.9': {}

  '@csstools/css-parser-algorithms@3.0.4(@csstools/css-tokenizer@3.0.3)':
    dependencies:
      '@csstools/css-tokenizer': 3.0.3

  '@csstools/css-tokenizer@3.0.3': {}

  '@csstools/media-query-list-parser@4.0.2(@csstools/css-parser-algorithms@3.0.4(@csstools/css-tokenizer@3.0.3))(@csstools/css-tokenizer@3.0.3)':
    dependencies:
      '@csstools/css-parser-algorithms': 3.0.4(@csstools/css-tokenizer@3.0.3)
      '@csstools/css-tokenizer': 3.0.3

  '@csstools/selector-specificity@5.0.0(postcss-selector-parser@7.0.0)':
    dependencies:
      postcss-selector-parser: 7.0.0

  '@dual-bundle/import-meta-resolve@4.1.0': {}

  '@esbuild-kit/cjs-loader@2.4.2':
    dependencies:
      '@esbuild-kit/core-utils': 3.1.0
      get-tsconfig: 4.8.1

  '@esbuild-kit/core-utils@3.1.0':
    dependencies:
      esbuild: 0.17.19
      source-map-support: 0.5.21

  '@esbuild-kit/esm-loader@2.5.5':
    dependencies:
      '@esbuild-kit/core-utils': 3.1.0
      get-tsconfig: 4.8.1

  '@esbuild/aix-ppc64@0.23.1':
    optional: true

  '@esbuild/android-arm64@0.17.19':
    optional: true

  '@esbuild/android-arm64@0.23.1':
    optional: true

  '@esbuild/android-arm@0.15.18':
    optional: true

  '@esbuild/android-arm@0.17.19':
    optional: true

  '@esbuild/android-arm@0.23.1':
    optional: true

  '@esbuild/android-x64@0.17.19':
    optional: true

  '@esbuild/android-x64@0.23.1':
    optional: true

  '@esbuild/darwin-arm64@0.17.19':
    optional: true

  '@esbuild/darwin-arm64@0.23.1':
    optional: true

  '@esbuild/darwin-x64@0.17.19':
    optional: true

  '@esbuild/darwin-x64@0.23.1':
    optional: true

  '@esbuild/freebsd-arm64@0.17.19':
    optional: true

  '@esbuild/freebsd-arm64@0.23.1':
    optional: true

  '@esbuild/freebsd-x64@0.17.19':
    optional: true

  '@esbuild/freebsd-x64@0.23.1':
    optional: true

  '@esbuild/linux-arm64@0.17.19':
    optional: true

  '@esbuild/linux-arm64@0.23.1':
    optional: true

  '@esbuild/linux-arm@0.17.19':
    optional: true

  '@esbuild/linux-arm@0.23.1':
    optional: true

  '@esbuild/linux-ia32@0.17.19':
    optional: true

  '@esbuild/linux-ia32@0.23.1':
    optional: true

  '@esbuild/linux-loong64@0.15.18':
    optional: true

  '@esbuild/linux-loong64@0.17.19':
    optional: true

  '@esbuild/linux-loong64@0.23.1':
    optional: true

  '@esbuild/linux-mips64el@0.17.19':
    optional: true

  '@esbuild/linux-mips64el@0.23.1':
    optional: true

  '@esbuild/linux-ppc64@0.17.19':
    optional: true

  '@esbuild/linux-ppc64@0.23.1':
    optional: true

  '@esbuild/linux-riscv64@0.17.19':
    optional: true

  '@esbuild/linux-riscv64@0.23.1':
    optional: true

  '@esbuild/linux-s390x@0.17.19':
    optional: true

  '@esbuild/linux-s390x@0.23.1':
    optional: true

  '@esbuild/linux-x64@0.17.19':
    optional: true

  '@esbuild/linux-x64@0.23.1':
    optional: true

  '@esbuild/netbsd-x64@0.17.19':
    optional: true

  '@esbuild/netbsd-x64@0.23.1':
    optional: true

  '@esbuild/openbsd-arm64@0.23.1':
    optional: true

  '@esbuild/openbsd-x64@0.17.19':
    optional: true

  '@esbuild/openbsd-x64@0.23.1':
    optional: true

  '@esbuild/sunos-x64@0.17.19':
    optional: true

  '@esbuild/sunos-x64@0.23.1':
    optional: true

  '@esbuild/win32-arm64@0.17.19':
    optional: true

  '@esbuild/win32-arm64@0.23.1':
    optional: true

  '@esbuild/win32-ia32@0.17.19':
    optional: true

  '@esbuild/win32-ia32@0.23.1':
    optional: true

  '@esbuild/win32-x64@0.17.19':
    optional: true

  '@esbuild/win32-x64@0.23.1':
    optional: true

  '@eslint-community/eslint-utils@4.4.1(eslint@9.17.0(patch_hash=xm46kqcmdgzlmm4aifkfpxaho4))':
    dependencies:
      eslint: 9.17.0(patch_hash=xm46kqcmdgzlmm4aifkfpxaho4)
      eslint-visitor-keys: 3.4.3

  '@eslint-community/regexpp@4.12.1': {}

  '@eslint/config-array@0.19.1':
    dependencies:
      '@eslint/object-schema': 2.1.5
      debug: 4.4.0
      minimatch: 3.1.2
    transitivePeerDependencies:
      - supports-color

  '@eslint/core@0.9.1':
    dependencies:
      '@types/json-schema': 7.0.15

  '@eslint/eslintrc@3.2.0':
    dependencies:
      ajv: 6.12.6
      debug: 4.4.0
      espree: 10.3.0
      globals: 14.0.0
      ignore: 5.3.2
      import-fresh: 3.3.0
      js-yaml: 4.1.0
      minimatch: 3.1.2
      strip-json-comments: 3.1.1
    transitivePeerDependencies:
      - supports-color

  '@eslint/js@9.17.0': {}

  '@eslint/object-schema@2.1.5': {}

  '@eslint/plugin-kit@0.2.4':
    dependencies:
      levn: 0.4.1

  '@humanfs/core@0.19.1': {}

  '@humanfs/node@0.16.6':
    dependencies:
      '@humanfs/core': 0.19.1
      '@humanwhocodes/retry': 0.3.1

  '@humanwhocodes/module-importer@1.0.1': {}

  '@humanwhocodes/retry@0.3.1': {}

  '@humanwhocodes/retry@0.4.1': {}

  '@intrnl/xxhash64@0.1.2': {}

  '@jridgewell/gen-mapping@0.3.8':
    dependencies:
      '@jridgewell/set-array': 1.2.1
      '@jridgewell/sourcemap-codec': 1.5.0
      '@jridgewell/trace-mapping': 0.3.25

  '@jridgewell/resolve-uri@3.1.2': {}

  '@jridgewell/set-array@1.2.1': {}

  '@jridgewell/source-map@0.3.6':
    dependencies:
      '@jridgewell/gen-mapping': 0.3.8
      '@jridgewell/trace-mapping': 0.3.25

  '@jridgewell/sourcemap-codec@1.5.0': {}

  '@jridgewell/trace-mapping@0.3.25':
    dependencies:
      '@jridgewell/resolve-uri': 3.1.2
      '@jridgewell/sourcemap-codec': 1.5.0

  '@nodelib/fs.scandir@2.1.5':
    dependencies:
      '@nodelib/fs.stat': 2.0.5
      run-parallel: 1.2.0

  '@nodelib/fs.stat@2.0.5': {}

  '@nodelib/fs.walk@1.2.8':
    dependencies:
      '@nodelib/fs.scandir': 2.1.5
      fastq: 1.17.1

  '@puppeteer/browsers@2.6.1':
    dependencies:
      debug: 4.4.0
      extract-zip: 2.0.1
      progress: 2.0.3
      proxy-agent: 6.5.0
      semver: 7.6.3
      tar-fs: 3.0.6
      unbzip2-stream: 1.4.3
      yargs: 17.7.2
    transitivePeerDependencies:
      - supports-color

  '@rtsao/scc@1.1.0': {}

  '@sapphi-red/web-noise-suppressor@0.3.5': {}

  '@stylistic/eslint-plugin@2.12.1(eslint@9.17.0(patch_hash=xm46kqcmdgzlmm4aifkfpxaho4))(typescript@5.7.2)':
    dependencies:
      '@typescript-eslint/utils': 8.18.1(eslint@9.17.0(patch_hash=xm46kqcmdgzlmm4aifkfpxaho4))(typescript@5.7.2)
      eslint: 9.17.0(patch_hash=xm46kqcmdgzlmm4aifkfpxaho4)
      eslint-visitor-keys: 4.2.0
      espree: 10.3.0
      estraverse: 5.3.0
      picomatch: 4.0.2
    transitivePeerDependencies:
      - supports-color
      - typescript

  '@tootallnate/quickjs-emscripten@0.23.0': {}

  '@types/chrome@0.0.287':
    dependencies:
      '@types/filesystem': 0.0.36
      '@types/har-format': 1.2.16

  '@types/diff@6.0.0': {}

  '@types/estree@1.0.6': {}

  '@types/filesystem@0.0.36':
    dependencies:
      '@types/filewriter': 0.0.33

  '@types/filewriter@0.0.33': {}

  '@types/fs-extra@11.0.4':
    dependencies:
      '@types/jsonfile': 6.1.4
      '@types/node': 18.16.3

  '@types/har-format@1.2.16': {}

  '@types/json-schema@7.0.15': {}

  '@types/json5@0.0.29': {}

  '@types/jsonfile@6.1.4':
    dependencies:
      '@types/node': 22.0.3

  '@types/lodash@4.14.194': {}

  '@types/lodash@4.17.14': {}

  '@types/node@18.16.3': {}

  '@types/node@18.19.69':
    dependencies:
      undici-types: 5.26.5

  '@types/node@22.10.5':
    dependencies:
      undici-types: 6.20.0

  '@types/prop-types@15.7.14': {}

  '@types/prop-types@15.7.5': {}

  '@types/react-dom@18.2.1':
    dependencies:
      '@types/react': 18.2.0

  '@types/react-dom@19.0.2(@types/react@19.0.2)':
    dependencies:
      '@types/react': 19.0.2

  '@types/react@17.0.2':
    dependencies:
      '@types/prop-types': 15.7.14
      csstype: 3.1.3

  '@types/react@18.2.0':
    dependencies:
      '@types/prop-types': 15.7.5
      '@types/scheduler': 0.16.3
      csstype: 3.1.2

  '@types/react@19.0.2':
    dependencies:
      csstype: 3.1.3

  '@types/scheduler@0.16.3': {}

  '@types/yauzl@2.10.3':
    dependencies:
      '@types/node': 22.10.5
    optional: true

  '@types/yazl@2.4.5':
    dependencies:
      '@types/node': 22.10.5

  '@typescript-eslint/eslint-plugin@8.19.0(@typescript-eslint/parser@8.19.0(eslint@9.17.0(patch_hash=xm46kqcmdgzlmm4aifkfpxaho4))(typescript@5.7.2))(eslint@9.17.0(patch_hash=xm46kqcmdgzlmm4aifkfpxaho4))(typescript@5.7.2)':
    dependencies:
      '@eslint-community/regexpp': 4.12.1
      '@typescript-eslint/parser': 8.19.0(eslint@9.17.0(patch_hash=xm46kqcmdgzlmm4aifkfpxaho4))(typescript@5.7.2)
      '@typescript-eslint/scope-manager': 8.19.0
      '@typescript-eslint/type-utils': 8.19.0(eslint@9.17.0(patch_hash=xm46kqcmdgzlmm4aifkfpxaho4))(typescript@5.7.2)
      '@typescript-eslint/utils': 8.19.0(eslint@9.17.0(patch_hash=xm46kqcmdgzlmm4aifkfpxaho4))(typescript@5.7.2)
      '@typescript-eslint/visitor-keys': 8.19.0
      eslint: 9.17.0(patch_hash=xm46kqcmdgzlmm4aifkfpxaho4)
      graphemer: 1.4.0
      ignore: 5.3.2
      natural-compare: 1.4.0
      ts-api-utils: 1.4.3(typescript@5.7.2)
      typescript: 5.7.2
    transitivePeerDependencies:
      - supports-color

  '@typescript-eslint/parser@8.19.0(eslint@9.17.0(patch_hash=xm46kqcmdgzlmm4aifkfpxaho4))(typescript@5.7.2)':
    dependencies:
      '@typescript-eslint/scope-manager': 8.19.0
      '@typescript-eslint/types': 8.19.0
      '@typescript-eslint/typescript-estree': 8.19.0(typescript@5.7.2)
      '@typescript-eslint/visitor-keys': 8.19.0
      debug: 4.4.0
      eslint: 9.17.0(patch_hash=xm46kqcmdgzlmm4aifkfpxaho4)
      typescript: 5.7.2
    transitivePeerDependencies:
      - supports-color

  '@typescript-eslint/scope-manager@8.18.1':
    dependencies:
      '@typescript-eslint/types': 8.18.1
      '@typescript-eslint/visitor-keys': 8.18.1

  '@typescript-eslint/scope-manager@8.19.0':
    dependencies:
      '@typescript-eslint/types': 8.19.0
      '@typescript-eslint/visitor-keys': 8.19.0

  '@typescript-eslint/type-utils@8.19.0(eslint@9.17.0(patch_hash=xm46kqcmdgzlmm4aifkfpxaho4))(typescript@5.7.2)':
    dependencies:
      '@typescript-eslint/typescript-estree': 8.19.0(typescript@5.7.2)
      '@typescript-eslint/utils': 8.19.0(eslint@9.17.0(patch_hash=xm46kqcmdgzlmm4aifkfpxaho4))(typescript@5.7.2)
      debug: 4.4.0
      eslint: 9.17.0(patch_hash=xm46kqcmdgzlmm4aifkfpxaho4)
      ts-api-utils: 1.4.3(typescript@5.7.2)
      typescript: 5.7.2
    transitivePeerDependencies:
      - supports-color

  '@typescript-eslint/types@8.18.1': {}

  '@typescript-eslint/types@8.19.0': {}

  '@typescript-eslint/typescript-estree@8.18.1(typescript@5.7.2)':
    dependencies:
      '@typescript-eslint/types': 8.18.1
      '@typescript-eslint/visitor-keys': 8.18.1
      debug: 4.4.0
      fast-glob: 3.3.2
      is-glob: 4.0.3
      minimatch: 9.0.5
      semver: 7.6.3
      ts-api-utils: 1.4.3(typescript@5.7.2)
      typescript: 5.7.2
    transitivePeerDependencies:
      - supports-color

  '@typescript-eslint/typescript-estree@8.19.0(typescript@5.7.2)':
    dependencies:
      '@typescript-eslint/types': 8.19.0
      '@typescript-eslint/visitor-keys': 8.19.0
      debug: 4.4.0
      fast-glob: 3.3.2
      is-glob: 4.0.3
      minimatch: 9.0.5
      semver: 7.6.3
      ts-api-utils: 1.4.3(typescript@5.7.2)
      typescript: 5.7.2
    transitivePeerDependencies:
      - supports-color

  '@typescript-eslint/utils@8.18.1(eslint@9.17.0(patch_hash=xm46kqcmdgzlmm4aifkfpxaho4))(typescript@5.7.2)':
    dependencies:
      '@eslint-community/eslint-utils': 4.4.1(eslint@9.17.0(patch_hash=xm46kqcmdgzlmm4aifkfpxaho4))
      '@typescript-eslint/scope-manager': 8.18.1
      '@typescript-eslint/types': 8.18.1
      '@typescript-eslint/typescript-estree': 8.18.1(typescript@5.7.2)
      eslint: 9.17.0(patch_hash=xm46kqcmdgzlmm4aifkfpxaho4)
      typescript: 5.7.2
    transitivePeerDependencies:
      - supports-color

  '@typescript-eslint/utils@8.19.0(eslint@9.17.0(patch_hash=xm46kqcmdgzlmm4aifkfpxaho4))(typescript@5.7.2)':
    dependencies:
      '@eslint-community/eslint-utils': 4.4.1(eslint@9.17.0(patch_hash=xm46kqcmdgzlmm4aifkfpxaho4))
      '@typescript-eslint/scope-manager': 8.19.0
      '@typescript-eslint/types': 8.19.0
      '@typescript-eslint/typescript-estree': 8.19.0(typescript@5.7.2)
      eslint: 9.17.0(patch_hash=xm46kqcmdgzlmm4aifkfpxaho4)
      typescript: 5.7.2
    transitivePeerDependencies:
      - supports-color

  '@typescript-eslint/visitor-keys@8.18.1':
    dependencies:
      '@typescript-eslint/types': 8.18.1
      eslint-visitor-keys: 4.2.0

  '@typescript-eslint/visitor-keys@8.19.0':
    dependencies:
      '@typescript-eslint/types': 8.19.0
      eslint-visitor-keys: 4.2.0

  '@vap/core@0.0.12':
    dependencies:
      eventemitter3: 4.0.7

  '@vap/shiki@0.10.5':
    dependencies:
      jsonc-parser: 3.3.1
      vscode-oniguruma: 1.7.0
      vscode-textmate: 5.2.0

  acorn-jsx@5.3.2(acorn@8.14.0):
    dependencies:
      acorn: 8.14.0

  acorn@8.14.0: {}

  agent-base@7.1.3: {}

  ajv@6.12.6:
    dependencies:
      fast-deep-equal: 3.1.3
      fast-json-stable-stringify: 2.1.0
      json-schema-traverse: 0.4.1
      uri-js: 4.4.1

  ajv@8.17.1:
    dependencies:
      fast-deep-equal: 3.1.3
      fast-uri: 3.0.3
      json-schema-traverse: 1.0.0
      require-from-string: 2.0.2

  ansi-regex@5.0.1: {}

  ansi-styles@4.3.0:
    dependencies:
      color-convert: 2.0.1

  argparse@2.0.1: {}

  arr-diff@4.0.0: {}

  arr-union@3.1.0: {}

  array-buffer-byte-length@1.0.1:
    dependencies:
      call-bind: 1.0.8
      is-array-buffer: 3.0.5

  array-buffer-byte-length@1.0.2:
    dependencies:
      call-bound: 1.0.3
      is-array-buffer: 3.0.5

  array-includes@3.1.8:
    dependencies:
      call-bind: 1.0.8
      define-properties: 1.2.1
      es-abstract: 1.23.6
      es-object-atoms: 1.0.0
      get-intrinsic: 1.2.6
      is-string: 1.1.1

  array-union@2.1.0: {}

  array-unique@0.3.2: {}

  array.prototype.findlast@1.2.5:
    dependencies:
      call-bind: 1.0.8
      define-properties: 1.2.1
      es-abstract: 1.23.6
      es-errors: 1.3.0
      es-object-atoms: 1.0.0
      es-shim-unscopables: 1.0.2

  array.prototype.findlastindex@1.2.5:
    dependencies:
      call-bind: 1.0.8
      define-properties: 1.2.1
      es-abstract: 1.23.9
      es-errors: 1.3.0
      es-object-atoms: 1.0.0
      es-shim-unscopables: 1.0.2

  array.prototype.flat@1.3.3:
    dependencies:
      call-bind: 1.0.8
      define-properties: 1.2.1
      es-abstract: 1.23.6
      es-shim-unscopables: 1.0.2

  array.prototype.flatmap@1.3.3:
    dependencies:
      call-bind: 1.0.8
      define-properties: 1.2.1
      es-abstract: 1.23.6
      es-shim-unscopables: 1.0.2

  array.prototype.tosorted@1.1.4:
    dependencies:
      call-bind: 1.0.8
      define-properties: 1.2.1
      es-abstract: 1.23.6
      es-errors: 1.3.0
      es-shim-unscopables: 1.0.2

  arraybuffer.prototype.slice@1.0.4:
    dependencies:
      array-buffer-byte-length: 1.0.1
      call-bind: 1.0.8
      define-properties: 1.2.1
      es-abstract: 1.23.6
      es-errors: 1.3.0
      get-intrinsic: 1.2.6
      is-array-buffer: 3.0.5

  assign-symbols@1.0.0: {}

  ast-types@0.13.4:
    dependencies:
      tslib: 2.8.1

  astral-regex@2.0.0: {}

  async@1.5.2: {}

  atob@2.1.2: {}

  available-typed-arrays@1.0.7:
    dependencies:
      possible-typed-array-names: 1.0.0

  b4a@1.6.7: {}

  balanced-match@1.0.2: {}

  balanced-match@2.0.0: {}

  bare-events@2.5.0:
    optional: true

  bare-fs@2.3.5:
    dependencies:
      bare-events: 2.5.0
      bare-path: 2.1.3
      bare-stream: 2.6.1
    optional: true

  bare-os@2.4.4:
    optional: true

  bare-path@2.1.3:
    dependencies:
      bare-os: 2.4.4
    optional: true

  bare-stream@2.6.1:
    dependencies:
      streamx: 2.21.1
    optional: true

  base64-js@1.5.1: {}

  base@0.11.2:
    dependencies:
      cache-base: 1.0.1
      class-utils: 0.3.6
      component-emitter: 1.3.1
      define-property: 1.0.0
      isobject: 3.0.1
      mixin-deep: 1.3.2
      pascalcase: 0.1.1

  basic-ftp@5.0.5: {}

  brace-expansion@1.1.11:
    dependencies:
      balanced-match: 1.0.2
      concat-map: 0.0.1

  brace-expansion@2.0.1:
    dependencies:
      balanced-match: 1.0.2

  braces@3.0.3:
    dependencies:
      fill-range: 7.1.1

  buffer-crc32@0.2.13: {}

  buffer-from@1.1.2: {}

  buffer@5.7.1:
    dependencies:
      base64-js: 1.5.1
      ieee754: 1.2.1

  cache-base@1.0.1:
    dependencies:
      collection-visit: 1.0.0
      component-emitter: 1.3.1
      get-value: 2.0.6
      has-value: 1.0.0
      isobject: 3.0.1
      set-value: 2.0.1
      to-object-path: 0.3.0
      union-value: 1.0.1
      unset-value: 1.0.0

  call-bind-apply-helpers@1.0.1:
    dependencies:
      es-errors: 1.3.0
      function-bind: 1.1.2

  call-bind@1.0.8:
    dependencies:
      call-bind-apply-helpers: 1.0.1
      es-define-property: 1.0.1
      get-intrinsic: 1.2.6
      set-function-length: 1.2.2

  call-bound@1.0.3:
    dependencies:
      call-bind-apply-helpers: 1.0.1
      get-intrinsic: 1.2.7

  callsites@3.1.0: {}

  camel-case@4.1.2:
    dependencies:
      pascal-case: 3.1.2
      tslib: 2.8.1

  chalk@4.1.2:
    dependencies:
      ansi-styles: 4.3.0
      supports-color: 7.2.0

  chromium-bidi@0.11.0(devtools-protocol@0.0.1367902):
    dependencies:
      devtools-protocol: 0.0.1367902
      mitt: 3.0.1
      zod: 3.23.8

  class-utils@0.3.6:
    dependencies:
      arr-union: 3.1.0
      define-property: 0.2.5
      isobject: 3.0.1
      static-extend: 0.1.2

  clean-css@5.3.3:
    dependencies:
      source-map: 0.6.1

  cliui@8.0.1:
    dependencies:
      string-width: 4.2.3
      strip-ansi: 6.0.1
      wrap-ansi: 7.0.0

  collection-visit@1.0.0:
    dependencies:
      map-visit: 1.0.0
      object-visit: 1.0.1

  color-convert@2.0.1:
    dependencies:
      color-name: 1.1.4

  color-name@1.1.4: {}

  colord@2.9.3: {}

  commander@10.0.1: {}

  commander@2.20.3: {}

  component-emitter@1.3.1: {}

  concat-map@0.0.1: {}

  copy-descriptor@0.1.1: {}

  cosmiconfig@9.0.0(typescript@5.7.2):
    dependencies:
      env-paths: 2.2.1
      import-fresh: 3.3.0
      js-yaml: 4.1.0
      parse-json: 5.2.0
    optionalDependencies:
      typescript: 5.7.2

  cross-spawn@7.0.6:
    dependencies:
      path-key: 3.1.1
      shebang-command: 2.0.0
      which: 2.0.2

  css-functions-list@3.2.3: {}

  css-tree@3.1.0:
    dependencies:
      mdn-data: 2.12.2
      source-map-js: 1.2.1

  cssesc@3.0.0: {}

  csstype@3.1.2: {}

  csstype@3.1.3: {}

  data-uri-to-buffer@6.0.2: {}

  data-view-buffer@1.0.1:
    dependencies:
      call-bind: 1.0.8
      es-errors: 1.3.0
      is-data-view: 1.0.2

  data-view-buffer@1.0.2:
    dependencies:
      call-bound: 1.0.3
      es-errors: 1.3.0
      is-data-view: 1.0.2

  data-view-byte-length@1.0.1:
    dependencies:
      call-bind: 1.0.8
      es-errors: 1.3.0
      is-data-view: 1.0.2

  data-view-byte-length@1.0.2:
    dependencies:
      call-bound: 1.0.3
      es-errors: 1.3.0
      is-data-view: 1.0.2

  data-view-byte-offset@1.0.1:
    dependencies:
      call-bound: 1.0.3
      es-errors: 1.3.0
      is-data-view: 1.0.2

  debug@2.6.9:
    dependencies:
      ms: 2.0.0

  debug@3.2.7:
    dependencies:
      ms: 2.1.3

  debug@4.4.0:
    dependencies:
      ms: 2.1.3

  decode-uri-component@0.2.2: {}

  deep-is@0.1.4: {}

  define-data-property@1.1.4:
    dependencies:
      es-define-property: 1.0.1
      es-errors: 1.3.0
      gopd: 1.2.0

  define-properties@1.2.1:
    dependencies:
      define-data-property: 1.1.4
      has-property-descriptors: 1.0.2
      object-keys: 1.1.1

  define-property@0.2.5:
    dependencies:
      is-descriptor: 0.1.7

  define-property@1.0.0:
    dependencies:
      is-descriptor: 1.0.3

  define-property@2.0.2:
    dependencies:
      is-descriptor: 1.0.3
      isobject: 3.0.1

  degenerator@5.0.1:
    dependencies:
      ast-types: 0.13.4
      escodegen: 2.1.0
      esprima: 4.0.1

  devtools-protocol@0.0.1367902: {}

  diff@7.0.0: {}

  dir-glob@3.0.1:
    dependencies:
      path-type: 4.0.0

  discord-types@1.3.26:
    dependencies:
      '@types/react': 17.0.2
      moment: 2.30.1

  doctrine@2.1.0:
    dependencies:
      esutils: 2.0.3

  dot-case@3.0.4:
    dependencies:
      no-case: 3.0.4
      tslib: 2.8.1

  dunder-proto@1.0.1:
    dependencies:
      call-bind-apply-helpers: 1.0.1
      es-errors: 1.3.0
      gopd: 1.2.0

  emoji-regex@8.0.0: {}

  end-of-stream@1.4.4:
    dependencies:
      once: 1.4.0

  entities@4.5.0: {}

  env-paths@2.2.1: {}

  error-ex@1.3.2:
    dependencies:
      is-arrayish: 0.2.1

  es-abstract@1.23.6:
    dependencies:
      array-buffer-byte-length: 1.0.1
      arraybuffer.prototype.slice: 1.0.4
      available-typed-arrays: 1.0.7
      call-bind: 1.0.8
      call-bound: 1.0.3
      data-view-buffer: 1.0.1
      data-view-byte-length: 1.0.1
      data-view-byte-offset: 1.0.1
      es-define-property: 1.0.1
      es-errors: 1.3.0
      es-object-atoms: 1.0.0
      es-set-tostringtag: 2.0.3
      es-to-primitive: 1.3.0
      function.prototype.name: 1.1.7
      get-intrinsic: 1.2.6
      get-symbol-description: 1.1.0
      globalthis: 1.0.4
      gopd: 1.2.0
      has-property-descriptors: 1.0.2
      has-proto: 1.2.0
      has-symbols: 1.1.0
      hasown: 2.0.2
      internal-slot: 1.1.0
      is-array-buffer: 3.0.5
      is-callable: 1.2.7
      is-data-view: 1.0.2
      is-negative-zero: 2.0.3
      is-regex: 1.2.1
      is-shared-array-buffer: 1.0.4
      is-string: 1.1.1
      is-typed-array: 1.1.15
      is-weakref: 1.1.0
      math-intrinsics: 1.1.0
      object-inspect: 1.13.3
      object-keys: 1.1.1
      object.assign: 4.1.7
      regexp.prototype.flags: 1.5.3
      safe-array-concat: 1.1.3
      safe-regex-test: 1.1.0
      string.prototype.trim: 1.2.10
      string.prototype.trimend: 1.0.9
      string.prototype.trimstart: 1.0.8
      typed-array-buffer: 1.0.3
      typed-array-byte-length: 1.0.3
      typed-array-byte-offset: 1.0.4
      typed-array-length: 1.0.7
      unbox-primitive: 1.1.0
      which-typed-array: 1.1.18

  es-abstract@1.23.9:
    dependencies:
      array-buffer-byte-length: 1.0.2
      arraybuffer.prototype.slice: 1.0.4
      available-typed-arrays: 1.0.7
      call-bind: 1.0.8
      call-bound: 1.0.3
      data-view-buffer: 1.0.2
      data-view-byte-length: 1.0.2
      data-view-byte-offset: 1.0.1
      es-define-property: 1.0.1
      es-errors: 1.3.0
      es-object-atoms: 1.0.0
      es-set-tostringtag: 2.1.0
      es-to-primitive: 1.3.0
      function.prototype.name: 1.1.8
      get-intrinsic: 1.2.7
      get-proto: 1.0.1
      get-symbol-description: 1.1.0
      globalthis: 1.0.4
      gopd: 1.2.0
      has-property-descriptors: 1.0.2
      has-proto: 1.2.0
      has-symbols: 1.1.0
      hasown: 2.0.2
      internal-slot: 1.1.0
      is-array-buffer: 3.0.5
      is-callable: 1.2.7
      is-data-view: 1.0.2
      is-regex: 1.2.1
      is-shared-array-buffer: 1.0.4
      is-string: 1.1.1
      is-typed-array: 1.1.15
      is-weakref: 1.1.0
      math-intrinsics: 1.1.0
      object-inspect: 1.13.3
      object-keys: 1.1.1
      object.assign: 4.1.7
      own-keys: 1.0.1
      regexp.prototype.flags: 1.5.4
      safe-array-concat: 1.1.3
      safe-push-apply: 1.0.0
      safe-regex-test: 1.1.0
      set-proto: 1.0.0
      string.prototype.trim: 1.2.10
      string.prototype.trimend: 1.0.9
      string.prototype.trimstart: 1.0.8
      typed-array-buffer: 1.0.3
      typed-array-byte-length: 1.0.3
      typed-array-byte-offset: 1.0.4
      typed-array-length: 1.0.7
      unbox-primitive: 1.1.0
      which-typed-array: 1.1.18

  es-define-property@1.0.1: {}

  es-errors@1.3.0: {}

  es-iterator-helpers@1.2.1:
    dependencies:
      call-bind: 1.0.8
      call-bound: 1.0.3
      define-properties: 1.2.1
      es-abstract: 1.23.9
      es-errors: 1.3.0
      es-set-tostringtag: 2.1.0
      function-bind: 1.1.2
      get-intrinsic: 1.2.7
      globalthis: 1.0.4
      gopd: 1.2.0
      has-property-descriptors: 1.0.2
      has-proto: 1.2.0
      has-symbols: 1.1.0
      internal-slot: 1.1.0
      iterator.prototype: 1.1.5
      safe-array-concat: 1.1.3

  es-object-atoms@1.0.0:
    dependencies:
      es-errors: 1.3.0

  es-set-tostringtag@2.0.3:
    dependencies:
      get-intrinsic: 1.2.6
      has-tostringtag: 1.0.2
      hasown: 2.0.2

  es-set-tostringtag@2.1.0:
    dependencies:
      es-errors: 1.3.0
      get-intrinsic: 1.2.7
      has-tostringtag: 1.0.2
      hasown: 2.0.2

  es-shim-unscopables@1.0.2:
    dependencies:
      hasown: 2.0.2

  es-to-primitive@1.3.0:
    dependencies:
      is-callable: 1.2.7
      is-date-object: 1.1.0
      is-symbol: 1.1.1

  esbuild-android-64@0.15.18:
    optional: true

  esbuild-android-arm64@0.15.18:
    optional: true

  esbuild-darwin-64@0.15.18:
    optional: true

  esbuild-darwin-arm64@0.15.18:
    optional: true

  esbuild-freebsd-64@0.15.18:
    optional: true

  esbuild-freebsd-arm64@0.15.18:
    optional: true

  esbuild-linux-32@0.15.18:
    optional: true

  esbuild-linux-64@0.15.18:
    optional: true

  esbuild-linux-arm64@0.15.18:
    optional: true

  esbuild-linux-arm@0.15.18:
    optional: true

  esbuild-linux-mips64le@0.15.18:
    optional: true

  esbuild-linux-ppc64le@0.15.18:
    optional: true

  esbuild-linux-riscv64@0.15.18:
    optional: true

  esbuild-linux-s390x@0.15.18:
    optional: true

  esbuild-netbsd-64@0.15.18:
    optional: true

  esbuild-openbsd-64@0.15.18:
    optional: true

  esbuild-sunos-64@0.15.18:
    optional: true

  esbuild-windows-32@0.15.18:
    optional: true

  esbuild-windows-64@0.15.18:
    optional: true

  esbuild-windows-arm64@0.15.18:
    optional: true

  esbuild@0.15.18:
    optionalDependencies:
      '@esbuild/android-arm': 0.15.18
      '@esbuild/linux-loong64': 0.15.18
      esbuild-android-64: 0.15.18
      esbuild-android-arm64: 0.15.18
      esbuild-darwin-64: 0.15.18
      esbuild-darwin-arm64: 0.15.18
      esbuild-freebsd-64: 0.15.18
      esbuild-freebsd-arm64: 0.15.18
      esbuild-linux-32: 0.15.18
      esbuild-linux-64: 0.15.18
      esbuild-linux-arm: 0.15.18
      esbuild-linux-arm64: 0.15.18
      esbuild-linux-mips64le: 0.15.18
      esbuild-linux-ppc64le: 0.15.18
      esbuild-linux-riscv64: 0.15.18
      esbuild-linux-s390x: 0.15.18
      esbuild-netbsd-64: 0.15.18
      esbuild-openbsd-64: 0.15.18
      esbuild-sunos-64: 0.15.18
      esbuild-windows-32: 0.15.18
      esbuild-windows-64: 0.15.18
      esbuild-windows-arm64: 0.15.18

  esbuild@0.17.19:
    optionalDependencies:
      '@esbuild/android-arm': 0.17.19
      '@esbuild/android-arm64': 0.17.19
      '@esbuild/android-x64': 0.17.19
      '@esbuild/darwin-arm64': 0.17.19
      '@esbuild/darwin-x64': 0.17.19
      '@esbuild/freebsd-arm64': 0.17.19
      '@esbuild/freebsd-x64': 0.17.19
      '@esbuild/linux-arm': 0.17.19
      '@esbuild/linux-arm64': 0.17.19
      '@esbuild/linux-ia32': 0.17.19
      '@esbuild/linux-loong64': 0.17.19
      '@esbuild/linux-mips64el': 0.17.19
      '@esbuild/linux-ppc64': 0.17.19
      '@esbuild/linux-riscv64': 0.17.19
      '@esbuild/linux-s390x': 0.17.19
      '@esbuild/linux-x64': 0.17.19
      '@esbuild/netbsd-x64': 0.17.19
      '@esbuild/openbsd-x64': 0.17.19
      '@esbuild/sunos-x64': 0.17.19
      '@esbuild/win32-arm64': 0.17.19
      '@esbuild/win32-ia32': 0.17.19
      '@esbuild/win32-x64': 0.17.19

  esbuild@0.23.1:
    optionalDependencies:
      '@esbuild/aix-ppc64': 0.23.1
      '@esbuild/android-arm': 0.23.1
      '@esbuild/android-arm64': 0.23.1
      '@esbuild/android-x64': 0.23.1
      '@esbuild/darwin-arm64': 0.23.1
      '@esbuild/darwin-x64': 0.23.1
      '@esbuild/freebsd-arm64': 0.23.1
      '@esbuild/freebsd-x64': 0.23.1
      '@esbuild/linux-arm': 0.23.1
      '@esbuild/linux-arm64': 0.23.1
      '@esbuild/linux-ia32': 0.23.1
      '@esbuild/linux-loong64': 0.23.1
      '@esbuild/linux-mips64el': 0.23.1
      '@esbuild/linux-ppc64': 0.23.1
      '@esbuild/linux-riscv64': 0.23.1
      '@esbuild/linux-s390x': 0.23.1
      '@esbuild/linux-x64': 0.23.1
      '@esbuild/netbsd-x64': 0.23.1
      '@esbuild/openbsd-arm64': 0.23.1
      '@esbuild/openbsd-x64': 0.23.1
      '@esbuild/sunos-x64': 0.23.1
      '@esbuild/win32-arm64': 0.23.1
      '@esbuild/win32-ia32': 0.23.1
      '@esbuild/win32-x64': 0.23.1

  escalade@3.2.0: {}

  escape-string-regexp@4.0.0: {}

  escodegen@2.1.0:
    dependencies:
      esprima: 4.0.1
      estraverse: 5.3.0
      esutils: 2.0.3
    optionalDependencies:
      source-map: 0.6.1

  eslint-import-resolver-alias@1.1.2(eslint-plugin-import@2.31.0(@typescript-eslint/parser@8.19.0(eslint@9.17.0(patch_hash=xm46kqcmdgzlmm4aifkfpxaho4))(typescript@5.7.2))(eslint@9.17.0(patch_hash=xm46kqcmdgzlmm4aifkfpxaho4))):
    dependencies:
      eslint-plugin-import: 2.31.0(@typescript-eslint/parser@8.19.0(eslint@9.17.0(patch_hash=xm46kqcmdgzlmm4aifkfpxaho4))(typescript@5.7.2))(eslint@9.17.0(patch_hash=xm46kqcmdgzlmm4aifkfpxaho4))

  eslint-import-resolver-node@0.3.9:
    dependencies:
      debug: 3.2.7
      is-core-module: 2.16.1
      resolve: 1.22.10
    transitivePeerDependencies:
      - supports-color

  eslint-module-utils@2.12.0(@typescript-eslint/parser@8.19.0(eslint@9.17.0(patch_hash=xm46kqcmdgzlmm4aifkfpxaho4))(typescript@5.7.2))(eslint-import-resolver-node@0.3.9)(eslint@9.17.0(patch_hash=xm46kqcmdgzlmm4aifkfpxaho4)):
    dependencies:
      debug: 3.2.7
    optionalDependencies:
      '@typescript-eslint/parser': 8.19.0(eslint@9.17.0(patch_hash=xm46kqcmdgzlmm4aifkfpxaho4))(typescript@5.7.2)
      eslint: 9.17.0(patch_hash=xm46kqcmdgzlmm4aifkfpxaho4)
      eslint-import-resolver-node: 0.3.9
    transitivePeerDependencies:
      - supports-color

  eslint-plugin-import@2.31.0(@typescript-eslint/parser@8.19.0(eslint@9.17.0(patch_hash=xm46kqcmdgzlmm4aifkfpxaho4))(typescript@5.7.2))(eslint@9.17.0(patch_hash=xm46kqcmdgzlmm4aifkfpxaho4)):
    dependencies:
      '@rtsao/scc': 1.1.0
      array-includes: 3.1.8
      array.prototype.findlastindex: 1.2.5
      array.prototype.flat: 1.3.3
      array.prototype.flatmap: 1.3.3
      debug: 3.2.7
      doctrine: 2.1.0
      eslint: 9.17.0(patch_hash=xm46kqcmdgzlmm4aifkfpxaho4)
      eslint-import-resolver-node: 0.3.9
      eslint-module-utils: 2.12.0(@typescript-eslint/parser@8.19.0(eslint@9.17.0(patch_hash=xm46kqcmdgzlmm4aifkfpxaho4))(typescript@5.7.2))(eslint-import-resolver-node@0.3.9)(eslint@9.17.0(patch_hash=xm46kqcmdgzlmm4aifkfpxaho4))
      hasown: 2.0.2
      is-core-module: 2.16.1
      is-glob: 4.0.3
      minimatch: 3.1.2
      object.fromentries: 2.0.8
      object.groupby: 1.0.3
      object.values: 1.2.1
      semver: 6.3.1
      string.prototype.trimend: 1.0.9
      tsconfig-paths: 3.15.0
    optionalDependencies:
      '@typescript-eslint/parser': 8.19.0(eslint@9.17.0(patch_hash=xm46kqcmdgzlmm4aifkfpxaho4))(typescript@5.7.2)
    transitivePeerDependencies:
      - eslint-import-resolver-typescript
      - eslint-import-resolver-webpack
      - supports-color

  eslint-plugin-path-alias@2.1.0(patch_hash=japuwsqfkulviwgkm4kd2oi3ky)(eslint@9.17.0(patch_hash=xm46kqcmdgzlmm4aifkfpxaho4)):
    dependencies:
      eslint: 9.17.0(patch_hash=xm46kqcmdgzlmm4aifkfpxaho4)
      find-pkg: 2.0.0
      get-tsconfig: 4.8.1
      nanomatch: 1.2.13
    transitivePeerDependencies:
      - supports-color

  eslint-plugin-react@7.37.3(eslint@9.17.0(patch_hash=xm46kqcmdgzlmm4aifkfpxaho4)):
    dependencies:
      array-includes: 3.1.8
      array.prototype.findlast: 1.2.5
      array.prototype.flatmap: 1.3.3
      array.prototype.tosorted: 1.1.4
      doctrine: 2.1.0
      es-iterator-helpers: 1.2.1
      eslint: 9.17.0(patch_hash=xm46kqcmdgzlmm4aifkfpxaho4)
      estraverse: 5.3.0
      hasown: 2.0.2
      jsx-ast-utils: 3.3.5
      minimatch: 3.1.2
      object.entries: 1.1.8
      object.fromentries: 2.0.8
      object.values: 1.2.1
      prop-types: 15.8.1
      resolve: 2.0.0-next.5
      semver: 6.3.1
      string.prototype.matchall: 4.0.12
      string.prototype.repeat: 1.0.0

  eslint-plugin-simple-header@1.2.1(eslint@9.17.0(patch_hash=xm46kqcmdgzlmm4aifkfpxaho4)):
    dependencies:
      eslint: 9.17.0(patch_hash=xm46kqcmdgzlmm4aifkfpxaho4)

  eslint-plugin-simple-import-sort@12.1.1(eslint@9.17.0(patch_hash=xm46kqcmdgzlmm4aifkfpxaho4)):
    dependencies:
      eslint: 9.17.0(patch_hash=xm46kqcmdgzlmm4aifkfpxaho4)

  eslint-plugin-unused-imports@4.1.4(@typescript-eslint/eslint-plugin@8.19.0(@typescript-eslint/parser@8.19.0(eslint@9.17.0(patch_hash=xm46kqcmdgzlmm4aifkfpxaho4))(typescript@5.7.2))(eslint@9.17.0(patch_hash=xm46kqcmdgzlmm4aifkfpxaho4))(typescript@5.7.2))(eslint@9.17.0(patch_hash=xm46kqcmdgzlmm4aifkfpxaho4)):
    dependencies:
      eslint: 9.17.0(patch_hash=xm46kqcmdgzlmm4aifkfpxaho4)
    optionalDependencies:
      '@typescript-eslint/eslint-plugin': 8.19.0(@typescript-eslint/parser@8.19.0(eslint@9.17.0(patch_hash=xm46kqcmdgzlmm4aifkfpxaho4))(typescript@5.7.2))(eslint@9.17.0(patch_hash=xm46kqcmdgzlmm4aifkfpxaho4))(typescript@5.7.2)

  eslint-scope@8.2.0:
    dependencies:
      esrecurse: 4.3.0
      estraverse: 5.3.0

  eslint-visitor-keys@3.4.3: {}

  eslint-visitor-keys@4.2.0: {}

  eslint@9.17.0(patch_hash=xm46kqcmdgzlmm4aifkfpxaho4):
    dependencies:
      '@eslint-community/eslint-utils': 4.4.1(eslint@9.17.0(patch_hash=xm46kqcmdgzlmm4aifkfpxaho4))
      '@eslint-community/regexpp': 4.12.1
      '@eslint/config-array': 0.19.1
      '@eslint/core': 0.9.1
      '@eslint/eslintrc': 3.2.0
      '@eslint/js': 9.17.0
      '@eslint/plugin-kit': 0.2.4
      '@humanfs/node': 0.16.6
      '@humanwhocodes/module-importer': 1.0.1
      '@humanwhocodes/retry': 0.4.1
      '@types/estree': 1.0.6
      '@types/json-schema': 7.0.15
      ajv: 6.12.6
      chalk: 4.1.2
      cross-spawn: 7.0.6
      debug: 4.4.0
      escape-string-regexp: 4.0.0
      eslint-scope: 8.2.0
      eslint-visitor-keys: 4.2.0
      espree: 10.3.0
      esquery: 1.6.0
      esutils: 2.0.3
      fast-deep-equal: 3.1.3
      file-entry-cache: 8.0.0
      find-up: 5.0.0
      glob-parent: 6.0.2
      ignore: 5.3.2
      imurmurhash: 0.1.4
      is-glob: 4.0.3
      json-stable-stringify-without-jsonify: 1.0.1
      lodash.merge: 4.6.2
      minimatch: 3.1.2
      natural-compare: 1.4.0
      optionator: 0.9.4
    transitivePeerDependencies:
      - supports-color

  espree@10.3.0:
    dependencies:
      acorn: 8.14.0
      acorn-jsx: 5.3.2(acorn@8.14.0)
      eslint-visitor-keys: 4.2.0

  esprima@4.0.1: {}

  esquery@1.6.0:
    dependencies:
      estraverse: 5.3.0

  esrecurse@4.3.0:
    dependencies:
      estraverse: 5.3.0

  estraverse@5.3.0: {}

  esutils@2.0.3: {}

  eventemitter3@4.0.7: {}

  exit-hook@4.0.0: {}

  expand-tilde@2.0.2:
    dependencies:
      homedir-polyfill: 1.0.3

  extend-shallow@2.0.1:
    dependencies:
      is-extendable: 0.1.1

  extend-shallow@3.0.2:
    dependencies:
      assign-symbols: 1.0.0
      is-extendable: 1.0.1

  extract-zip@2.0.1:
    dependencies:
      debug: 4.4.0
      get-stream: 5.2.0
      yauzl: 2.10.0
    optionalDependencies:
      '@types/yauzl': 2.10.3
    transitivePeerDependencies:
      - supports-color

  fast-deep-equal@3.1.3: {}

  fast-fifo@1.3.2: {}

  fast-glob@3.3.2:
    dependencies:
      '@nodelib/fs.stat': 2.0.5
      '@nodelib/fs.walk': 1.2.8
      glob-parent: 5.1.2
      merge2: 1.4.1
      micromatch: 4.0.8

  fast-json-stable-stringify@2.1.0: {}

  fast-levenshtein@2.0.6: {}

  fast-uri@3.0.3: {}

  fastest-levenshtein@1.0.16: {}

  fastq@1.17.1:
    dependencies:
      reusify: 1.0.4

  fd-slicer@1.1.0:
    dependencies:
      pend: 1.2.0

  fflate@0.8.2: {}

  file-entry-cache@8.0.0:
    dependencies:
      flat-cache: 4.0.1

  file-entry-cache@9.1.0:
    dependencies:
      flat-cache: 5.0.0

  fill-range@7.1.1:
    dependencies:
      to-regex-range: 5.0.1

  find-file-up@2.0.1:
    dependencies:
      resolve-dir: 1.0.1

  find-pkg@2.0.0:
    dependencies:
      find-file-up: 2.0.1

  find-up@5.0.0:
    dependencies:
      locate-path: 6.0.0
      path-exists: 4.0.0

  flat-cache@4.0.1:
    dependencies:
      flatted: 3.3.2
      keyv: 4.5.4

  flat-cache@5.0.0:
    dependencies:
      flatted: 3.3.2
      keyv: 4.5.4

  flatted@3.3.2: {}

  for-each@0.3.3:
    dependencies:
      is-callable: 1.2.7

  for-in@1.0.2: {}

  fragment-cache@0.2.1:
    dependencies:
      map-cache: 0.2.2

  fs-extra@11.2.0:
    dependencies:
      graceful-fs: 4.2.11
      jsonfile: 6.1.0
      universalify: 2.0.1

  fsevents@2.3.2:
    optional: true

  fsevents@2.3.3:
    optional: true

  function-bind@1.1.2: {}

  function.prototype.name@1.1.7:
    dependencies:
      call-bind: 1.0.8
      define-properties: 1.2.1
      functions-have-names: 1.2.3
      hasown: 2.0.2
      is-callable: 1.2.7

  function.prototype.name@1.1.8:
    dependencies:
      call-bind: 1.0.8
      call-bound: 1.0.3
      define-properties: 1.2.1
      functions-have-names: 1.2.3
      hasown: 2.0.2
      is-callable: 1.2.7

  functions-have-names@1.2.3: {}

  get-caller-file@2.0.5: {}

  get-intrinsic@1.2.6:
    dependencies:
      call-bind-apply-helpers: 1.0.1
      dunder-proto: 1.0.1
      es-define-property: 1.0.1
      es-errors: 1.3.0
      es-object-atoms: 1.0.0
      function-bind: 1.1.2
      gopd: 1.2.0
      has-symbols: 1.1.0
      hasown: 2.0.2
      math-intrinsics: 1.1.0

  get-intrinsic@1.2.7:
    dependencies:
      call-bind-apply-helpers: 1.0.1
      es-define-property: 1.0.1
      es-errors: 1.3.0
      es-object-atoms: 1.0.0
      function-bind: 1.1.2
      get-proto: 1.0.1
      gopd: 1.2.0
      has-symbols: 1.1.0
      hasown: 2.0.2
      math-intrinsics: 1.1.0

  get-proto@1.0.1:
    dependencies:
      dunder-proto: 1.0.1
      es-object-atoms: 1.0.0

  get-stream@5.2.0:
    dependencies:
      pump: 3.0.2

  get-symbol-description@1.1.0:
    dependencies:
      call-bound: 1.0.3
      es-errors: 1.3.0
      get-intrinsic: 1.2.6

  get-tsconfig@4.8.1:
    dependencies:
      resolve-pkg-maps: 1.0.0

  get-uri@6.0.4:
    dependencies:
      basic-ftp: 5.0.5
      data-uri-to-buffer: 6.0.2
      debug: 4.4.0
    transitivePeerDependencies:
      - supports-color

  get-value@2.0.6: {}

  gifenc@https://codeload.github.com/mattdesl/gifenc/tar.gz/64842fca317b112a8590f8fef2bf3825da8f6fe3: {}

  glob-parent@5.1.2:
    dependencies:
      is-glob: 4.0.3

  glob-parent@6.0.2:
    dependencies:
      is-glob: 4.0.3

  global-modules@1.0.0:
    dependencies:
      global-prefix: 1.0.2
      is-windows: 1.0.2
      resolve-dir: 1.0.1

  global-modules@2.0.0:
    dependencies:
      global-prefix: 3.0.0

  global-prefix@1.0.2:
    dependencies:
      expand-tilde: 2.0.2
      homedir-polyfill: 1.0.3
      ini: 1.3.8
      is-windows: 1.0.2
      which: 1.3.1

  global-prefix@3.0.0:
    dependencies:
      ini: 1.3.8
      kind-of: 6.0.3
      which: 1.3.1

  global-prefix@4.0.0:
    dependencies:
      ini: 4.1.3
      kind-of: 6.0.3
      which: 4.0.0

  globals@14.0.0: {}

  globalthis@1.0.4:
    dependencies:
      define-properties: 1.2.1
      gopd: 1.2.0

  globby@11.1.0:
    dependencies:
      array-union: 2.1.0
      dir-glob: 3.0.1
      fast-glob: 3.3.2
      ignore: 5.3.2
      merge2: 1.4.1
      slash: 3.0.0

  globjoin@0.1.4: {}

  gopd@1.2.0: {}

  graceful-fs@4.2.11: {}

  graphemer@1.4.0: {}

  has-bigints@1.1.0: {}

  has-flag@4.0.0: {}

  has-property-descriptors@1.0.2:
    dependencies:
      es-define-property: 1.0.1

  has-proto@1.2.0:
    dependencies:
      dunder-proto: 1.0.1

  has-symbols@1.1.0: {}

  has-tostringtag@1.0.2:
    dependencies:
      has-symbols: 1.1.0

  has-value@0.3.1:
    dependencies:
      get-value: 2.0.6
      has-values: 0.1.4
      isobject: 2.1.0

  has-value@1.0.0:
    dependencies:
      get-value: 2.0.6
      has-values: 1.0.0
      isobject: 3.0.1

  has-values@0.1.4: {}

  has-values@1.0.0:
    dependencies:
      is-number: 3.0.0
      kind-of: 4.0.0

  hasown@2.0.2:
    dependencies:
      function-bind: 1.1.2

  highlight.js@11.7.0: {}

  homedir-polyfill@1.0.3:
    dependencies:
      parse-passwd: 1.0.0

  html-minifier-terser@7.2.0:
    dependencies:
      camel-case: 4.1.2
      clean-css: 5.3.3
      commander: 10.0.1
      entities: 4.5.0
      param-case: 3.0.4
      relateurl: 0.2.7
      terser: 5.37.0

  html-tags@3.3.1: {}

  http-proxy-agent@7.0.2:
    dependencies:
      agent-base: 7.1.3
      debug: 4.4.0
    transitivePeerDependencies:
      - supports-color

  https-proxy-agent@7.0.6:
    dependencies:
      agent-base: 7.1.3
      debug: 4.4.0
    transitivePeerDependencies:
      - supports-color

  ieee754@1.2.1: {}

  ignore@5.3.2: {}

  ignore@6.0.2: {}

  import-fresh@3.3.0:
    dependencies:
      parent-module: 1.0.1
      resolve-from: 4.0.0

  imurmurhash@0.1.4: {}

  ini@1.3.8: {}

  ini@4.1.3: {}

  internal-slot@1.1.0:
    dependencies:
      es-errors: 1.3.0
      hasown: 2.0.2
      side-channel: 1.1.0

  ip-address@9.0.5:
    dependencies:
      jsbn: 1.1.0
      sprintf-js: 1.1.3

  is-accessor-descriptor@1.0.1:
    dependencies:
      hasown: 2.0.2

  is-array-buffer@3.0.5:
    dependencies:
      call-bind: 1.0.8
      call-bound: 1.0.3
      get-intrinsic: 1.2.6

  is-arrayish@0.2.1: {}

  is-async-function@2.0.0:
    dependencies:
      has-tostringtag: 1.0.2

  is-bigint@1.1.0:
    dependencies:
      has-bigints: 1.1.0

  is-boolean-object@1.2.1:
    dependencies:
      call-bound: 1.0.3
      has-tostringtag: 1.0.2

  is-buffer@1.1.6: {}

  is-callable@1.2.7: {}

  is-core-module@2.16.0:
    dependencies:
      hasown: 2.0.2

  is-core-module@2.16.1:
    dependencies:
      hasown: 2.0.2

  is-data-descriptor@1.0.1:
    dependencies:
      hasown: 2.0.2

  is-data-view@1.0.2:
    dependencies:
      call-bound: 1.0.3
      get-intrinsic: 1.2.6
      is-typed-array: 1.1.15

  is-date-object@1.1.0:
    dependencies:
      call-bound: 1.0.3
      has-tostringtag: 1.0.2

  is-descriptor@0.1.7:
    dependencies:
      is-accessor-descriptor: 1.0.1
      is-data-descriptor: 1.0.1

  is-descriptor@1.0.3:
    dependencies:
      is-accessor-descriptor: 1.0.1
      is-data-descriptor: 1.0.1

  is-extendable@0.1.1: {}

  is-extendable@1.0.1:
    dependencies:
      is-plain-object: 2.0.4

  is-extglob@2.1.1: {}

  is-finalizationregistry@1.1.1:
    dependencies:
      call-bound: 1.0.3

  is-fullwidth-code-point@3.0.0: {}

  is-generator-function@1.0.10:
    dependencies:
      has-tostringtag: 1.0.2

  is-glob@4.0.3:
    dependencies:
      is-extglob: 2.1.1

  is-map@2.0.3: {}

  is-negative-zero@2.0.3: {}

  is-number-object@1.1.1:
    dependencies:
      call-bound: 1.0.3
      has-tostringtag: 1.0.2

  is-number@3.0.0:
    dependencies:
      kind-of: 3.2.2

  is-number@7.0.0: {}

  is-plain-object@2.0.4:
    dependencies:
      isobject: 3.0.1

  is-plain-object@5.0.0: {}

  is-regex@1.2.1:
    dependencies:
      call-bound: 1.0.3
      gopd: 1.2.0
      has-tostringtag: 1.0.2
      hasown: 2.0.2

  is-set@2.0.3: {}

  is-shared-array-buffer@1.0.4:
    dependencies:
      call-bound: 1.0.3

  is-string@1.1.1:
    dependencies:
      call-bound: 1.0.3
      has-tostringtag: 1.0.2

  is-symbol@1.1.1:
    dependencies:
      call-bound: 1.0.3
      has-symbols: 1.1.0
      safe-regex-test: 1.1.0

  is-typed-array@1.1.15:
    dependencies:
      which-typed-array: 1.1.18

  is-weakmap@2.0.2: {}

  is-weakref@1.1.0:
    dependencies:
      call-bound: 1.0.3

  is-weakset@2.0.4:
    dependencies:
      call-bound: 1.0.3
      get-intrinsic: 1.2.6

  is-windows@1.0.2: {}

  isarray@1.0.0: {}

  isarray@2.0.5: {}

  isexe@2.0.0: {}

  isexe@3.1.1: {}

  isobject@2.1.0:
    dependencies:
      isarray: 1.0.0

  isobject@3.0.1: {}

  iterator.prototype@1.1.5:
    dependencies:
      define-data-property: 1.1.4
      es-object-atoms: 1.0.0
      get-intrinsic: 1.2.7
      get-proto: 1.0.1
      has-symbols: 1.1.0
      set-function-name: 2.0.2

  js-tokens@4.0.0: {}

  js-yaml@4.1.0:
    dependencies:
      argparse: 2.0.1

  jsbn@1.1.0: {}

  json-buffer@3.0.1: {}

  json-parse-even-better-errors@2.3.1: {}

  json-schema-traverse@0.4.1: {}

  json-schema-traverse@1.0.0: {}

  json-stable-stringify-without-jsonify@1.0.1: {}

  json5@1.0.2:
    dependencies:
      minimist: 1.2.8

  jsonc-parser@3.3.1: {}

  jsonfile@6.1.0:
    dependencies:
      universalify: 2.0.1
    optionalDependencies:
      graceful-fs: 4.2.11

  jsx-ast-utils@3.3.5:
    dependencies:
      array-includes: 3.1.8
      array.prototype.flat: 1.3.3
      object.assign: 4.1.7
      object.values: 1.2.1

  jszip@2.7.0:
    dependencies:
      pako: 1.0.11

  keyv@4.5.4:
    dependencies:
      json-buffer: 3.0.1

  kind-of@3.2.2:
    dependencies:
      is-buffer: 1.1.6

  kind-of@4.0.0:
    dependencies:
      is-buffer: 1.1.6

  kind-of@6.0.3: {}

  known-css-properties@0.35.0: {}

  levn@0.4.1:
    dependencies:
      prelude-ls: 1.2.1
      type-check: 0.4.0

  lines-and-columns@1.2.4: {}

  locate-path@6.0.0:
    dependencies:
      p-locate: 5.0.0

  lodash.merge@4.6.2: {}

  lodash.truncate@4.4.2: {}

  loose-envify@1.4.0:
    dependencies:
      js-tokens: 4.0.0

  lower-case@2.0.2:
    dependencies:
      tslib: 2.8.1

  lru-cache@7.18.3: {}

  map-cache@0.2.2: {}

  map-visit@1.0.0:
    dependencies:
      object-visit: 1.0.1

  math-intrinsics@1.1.0: {}

  mathml-tag-names@2.1.3: {}

  mdn-data@2.12.2: {}

  meow@13.2.0: {}

  merge2@1.4.1: {}

  micromatch@4.0.8:
    dependencies:
      braces: 3.0.3
      picomatch: 2.3.1

  minimatch@3.1.2:
    dependencies:
      brace-expansion: 1.1.11

  minimatch@9.0.5:
    dependencies:
      brace-expansion: 2.0.1

  minimist@1.2.8: {}

  mitt@3.0.1: {}

  mixin-deep@1.3.2:
    dependencies:
      for-in: 1.0.2
      is-extendable: 1.0.1

  moment@2.30.1: {}

  monaco-editor@0.52.2: {}

  ms@2.0.0: {}

  ms@2.1.3: {}

  nanoid@3.3.8: {}

  nanoid@5.0.9: {}

  nanomatch@1.2.13:
    dependencies:
      arr-diff: 4.0.0
      array-unique: 0.3.2
      define-property: 2.0.2
      extend-shallow: 3.0.2
      fragment-cache: 0.2.1
      is-windows: 1.0.2
      kind-of: 6.0.3
      object.pick: 1.3.0
      regex-not: 1.0.2
      snapdragon: 0.8.2
      to-regex: 3.0.2
    transitivePeerDependencies:
      - supports-color

  natural-compare@1.4.0: {}

  netmask@2.0.2: {}

  no-case@3.0.4:
    dependencies:
      lower-case: 2.0.2
      tslib: 2.8.1

  normalize-path@3.0.0: {}

  object-assign@4.1.1: {}

  object-copy@0.1.0:
    dependencies:
      copy-descriptor: 0.1.1
      define-property: 0.2.5
      kind-of: 3.2.2

  object-inspect@1.13.3: {}

  object-keys@1.1.1: {}

  object-visit@1.0.1:
    dependencies:
      isobject: 3.0.1

  object.assign@4.1.7:
    dependencies:
      call-bind: 1.0.8
      call-bound: 1.0.3
      define-properties: 1.2.1
      es-object-atoms: 1.0.0
      has-symbols: 1.1.0
      object-keys: 1.1.1

  object.entries@1.1.8:
    dependencies:
      call-bind: 1.0.8
      define-properties: 1.2.1
      es-object-atoms: 1.0.0

  object.fromentries@2.0.8:
    dependencies:
      call-bind: 1.0.8
      define-properties: 1.2.1
      es-abstract: 1.23.6
      es-object-atoms: 1.0.0

  object.groupby@1.0.3:
    dependencies:
      call-bind: 1.0.8
      define-properties: 1.2.1
      es-abstract: 1.23.9

  object.pick@1.3.0:
    dependencies:
      isobject: 3.0.1

  object.values@1.2.1:
    dependencies:
      call-bind: 1.0.8
      call-bound: 1.0.3
      define-properties: 1.2.1
      es-object-atoms: 1.0.0

  once@1.4.0:
    dependencies:
      wrappy: 1.0.2

  optionator@0.9.4:
    dependencies:
      deep-is: 0.1.4
      fast-levenshtein: 2.0.6
      levn: 0.4.1
      prelude-ls: 1.2.1
      type-check: 0.4.0
      word-wrap: 1.2.5

  own-keys@1.0.1:
    dependencies:
      get-intrinsic: 1.2.7
      object-keys: 1.1.1
      safe-push-apply: 1.0.0

  p-limit@3.1.0:
    dependencies:
      yocto-queue: 0.1.0

  p-locate@5.0.0:
    dependencies:
      p-limit: 3.1.0

  pac-proxy-agent@7.1.0:
    dependencies:
      '@tootallnate/quickjs-emscripten': 0.23.0
      agent-base: 7.1.3
      debug: 4.4.0
      get-uri: 6.0.4
      http-proxy-agent: 7.0.2
      https-proxy-agent: 7.0.6
      pac-resolver: 7.0.1
      socks-proxy-agent: 8.0.5
    transitivePeerDependencies:
      - supports-color

  pac-resolver@7.0.1:
    dependencies:
      degenerator: 5.0.1
      netmask: 2.0.2

  pako@1.0.11: {}

  param-case@3.0.4:
    dependencies:
      dot-case: 3.0.4
      tslib: 2.8.1

  parent-module@1.0.1:
    dependencies:
      callsites: 3.1.0

  parse-json@5.2.0:
    dependencies:
      '@babel/code-frame': 7.26.2
      error-ex: 1.3.2
      json-parse-even-better-errors: 2.3.1
      lines-and-columns: 1.2.4

  parse-passwd@1.0.0: {}

  pascal-case@3.1.2:
    dependencies:
      no-case: 3.0.4
      tslib: 2.8.1

  pascalcase@0.1.1: {}

  path-exists@4.0.0: {}

  path-key@3.1.1: {}

  path-parse@1.0.7: {}

  path-type@4.0.0: {}

  pend@1.2.0: {}

  picocolors@1.1.1: {}

  picomatch@2.3.1: {}

  picomatch@4.0.2: {}

  possible-typed-array-names@1.0.0: {}

  postcss-resolve-nested-selector@0.1.6: {}

  postcss-safe-parser@7.0.1(postcss@8.4.49):
    dependencies:
      postcss: 8.4.49

  postcss-selector-parser@7.0.0:
    dependencies:
      cssesc: 3.0.0
      util-deprecate: 1.0.2

  postcss-value-parser@4.2.0: {}

  postcss@8.4.49:
    dependencies:
      nanoid: 3.3.8
      picocolors: 1.1.1
      source-map-js: 1.2.1

  prelude-ls@1.2.1: {}

  progress@2.0.3: {}

  prop-types@15.8.1:
    dependencies:
      loose-envify: 1.4.0
      object-assign: 4.1.1
      react-is: 16.13.1

  proxy-agent@6.5.0:
    dependencies:
      agent-base: 7.1.3
      debug: 4.4.0
      http-proxy-agent: 7.0.2
      https-proxy-agent: 7.0.6
      lru-cache: 7.18.3
      pac-proxy-agent: 7.1.0
      proxy-from-env: 1.1.0
      socks-proxy-agent: 8.0.5
    transitivePeerDependencies:
      - supports-color

  proxy-from-env@1.1.0: {}

  pump@3.0.2:
    dependencies:
      end-of-stream: 1.4.4
      once: 1.4.0

  punycode@2.3.1: {}

  puppeteer-core@23.11.1:
    dependencies:
      '@puppeteer/browsers': 2.6.1
      chromium-bidi: 0.11.0(devtools-protocol@0.0.1367902)
      debug: 4.4.0
      devtools-protocol: 0.0.1367902
      typed-query-selector: 2.12.0
      ws: 8.18.0
    transitivePeerDependencies:
      - bufferutil
      - supports-color
      - utf-8-validate

  q@1.5.1: {}

  queue-microtask@1.2.3: {}

  queue-tick@1.0.1: {}

<<<<<<< HEAD
  react@18.3.1:
    dependencies:
      loose-envify: 1.4.0
=======
  react-is@16.13.1: {}

  reflect.getprototypeof@1.0.9:
    dependencies:
      call-bind: 1.0.8
      define-properties: 1.2.1
      dunder-proto: 1.0.1
      es-abstract: 1.23.6
      es-errors: 1.3.0
      get-intrinsic: 1.2.6
      gopd: 1.2.0
      which-builtin-type: 1.2.1
>>>>>>> 43501bad

  regex-not@1.0.2:
    dependencies:
      extend-shallow: 3.0.2
      safe-regex: 1.1.0

  regexp.prototype.flags@1.5.3:
    dependencies:
      call-bind: 1.0.8
      define-properties: 1.2.1
      es-errors: 1.3.0
      set-function-name: 2.0.2

  regexp.prototype.flags@1.5.4:
    dependencies:
      call-bind: 1.0.8
      define-properties: 1.2.1
      es-errors: 1.3.0
      get-proto: 1.0.1
      gopd: 1.2.0
      set-function-name: 2.0.2

  relateurl@0.2.7: {}

  require-directory@2.1.1: {}

  require-from-string@2.0.2: {}

  resolve-dir@1.0.1:
    dependencies:
      expand-tilde: 2.0.2
      global-modules: 1.0.0

  resolve-from@4.0.0: {}

  resolve-from@5.0.0: {}

  resolve-pkg-maps@1.0.0: {}

  resolve-url@0.2.1: {}

  resolve@1.22.10:
    dependencies:
      is-core-module: 2.16.0
      path-parse: 1.0.7
      supports-preserve-symlinks-flag: 1.0.0

  resolve@2.0.0-next.5:
    dependencies:
      is-core-module: 2.16.0
      path-parse: 1.0.7
      supports-preserve-symlinks-flag: 1.0.0

  ret@0.1.15: {}

  reusify@1.0.4: {}

  run-parallel@1.2.0:
    dependencies:
      queue-microtask: 1.2.3

  safe-array-concat@1.1.3:
    dependencies:
      call-bind: 1.0.8
      call-bound: 1.0.3
      get-intrinsic: 1.2.6
      has-symbols: 1.1.0
      isarray: 2.0.5

  safe-push-apply@1.0.0:
    dependencies:
      es-errors: 1.3.0
      isarray: 2.0.5

  safe-regex-test@1.1.0:
    dependencies:
      call-bound: 1.0.3
      es-errors: 1.3.0
      is-regex: 1.2.1

  safe-regex@1.1.0:
    dependencies:
      ret: 0.1.15

  semver@6.3.1: {}

  semver@7.6.3: {}

  set-function-length@1.2.2:
    dependencies:
      define-data-property: 1.1.4
      es-errors: 1.3.0
      function-bind: 1.1.2
      get-intrinsic: 1.2.6
      gopd: 1.2.0
      has-property-descriptors: 1.0.2

  set-function-name@2.0.2:
    dependencies:
      define-data-property: 1.1.4
      es-errors: 1.3.0
      functions-have-names: 1.2.3
      has-property-descriptors: 1.0.2

  set-proto@1.0.0:
    dependencies:
      dunder-proto: 1.0.1
      es-errors: 1.3.0
      es-object-atoms: 1.0.0

  set-value@2.0.1:
    dependencies:
      extend-shallow: 2.0.1
      is-extendable: 0.1.1
      is-plain-object: 2.0.4
      split-string: 3.1.0

  shebang-command@2.0.0:
    dependencies:
      shebang-regex: 3.0.0

  shebang-regex@3.0.0: {}

  side-channel-list@1.0.0:
    dependencies:
      es-errors: 1.3.0
      object-inspect: 1.13.3

  side-channel-map@1.0.1:
    dependencies:
      call-bound: 1.0.3
      es-errors: 1.3.0
      get-intrinsic: 1.2.6
      object-inspect: 1.13.3

  side-channel-weakmap@1.0.2:
    dependencies:
      call-bound: 1.0.3
      es-errors: 1.3.0
      get-intrinsic: 1.2.6
      object-inspect: 1.13.3
      side-channel-map: 1.0.1

  side-channel@1.1.0:
    dependencies:
      es-errors: 1.3.0
      object-inspect: 1.13.3
      side-channel-list: 1.0.0
      side-channel-map: 1.0.1
      side-channel-weakmap: 1.0.2

  signal-exit@4.1.0: {}

  slash@3.0.0: {}

  slice-ansi@4.0.0:
    dependencies:
      ansi-styles: 4.3.0
      astral-regex: 2.0.0
      is-fullwidth-code-point: 3.0.0

  smart-buffer@4.2.0: {}

  snapdragon@0.8.2:
    dependencies:
      base: 0.11.2
      debug: 2.6.9
      define-property: 0.2.5
      extend-shallow: 2.0.1
      map-cache: 0.2.2
      source-map: 0.5.7
      source-map-resolve: 0.5.3
      use: 3.1.1
    transitivePeerDependencies:
      - supports-color

  socks-proxy-agent@8.0.5:
    dependencies:
      agent-base: 7.1.3
      debug: 4.4.0
      socks: 2.8.3
    transitivePeerDependencies:
      - supports-color

  socks@2.8.3:
    dependencies:
      ip-address: 9.0.5
      smart-buffer: 4.2.0

  source-map-js@1.2.1: {}

  source-map-resolve@0.5.3:
    dependencies:
      atob: 2.1.2
      decode-uri-component: 0.2.2
      resolve-url: 0.2.1
      source-map-url: 0.4.1
      urix: 0.1.0

  source-map-support@0.5.21:
    dependencies:
      buffer-from: 1.1.2
      source-map: 0.6.1

  source-map-url@0.4.1: {}

  source-map@0.5.7: {}

  source-map@0.6.1: {}

  split-string@3.1.0:
    dependencies:
      extend-shallow: 3.0.2

  sprintf-js@1.1.3: {}

  standalone-electron-types@1.0.0:
    dependencies:
      '@types/node': 18.19.69

  static-extend@0.1.2:
    dependencies:
      define-property: 0.2.5
      object-copy: 0.1.0

  streamx@2.21.1:
    dependencies:
      fast-fifo: 1.3.2
      queue-tick: 1.0.1
      text-decoder: 1.2.3
    optionalDependencies:
      bare-events: 2.5.0

  string-width@4.2.3:
    dependencies:
      emoji-regex: 8.0.0
      is-fullwidth-code-point: 3.0.0
      strip-ansi: 6.0.1

  string.prototype.matchall@4.0.12:
    dependencies:
      call-bind: 1.0.8
      call-bound: 1.0.3
      define-properties: 1.2.1
      es-abstract: 1.23.9
      es-errors: 1.3.0
      es-object-atoms: 1.0.0
      get-intrinsic: 1.2.7
      gopd: 1.2.0
      has-symbols: 1.1.0
      internal-slot: 1.1.0
      regexp.prototype.flags: 1.5.4
      set-function-name: 2.0.2
      side-channel: 1.1.0

  string.prototype.repeat@1.0.0:
    dependencies:
      define-properties: 1.2.1
      es-abstract: 1.23.6

  string.prototype.trim@1.2.10:
    dependencies:
      call-bind: 1.0.8
      call-bound: 1.0.3
      define-data-property: 1.1.4
      define-properties: 1.2.1
      es-abstract: 1.23.6
      es-object-atoms: 1.0.0
      has-property-descriptors: 1.0.2

  string.prototype.trimend@1.0.9:
    dependencies:
      call-bind: 1.0.8
      call-bound: 1.0.3
      define-properties: 1.2.1
      es-object-atoms: 1.0.0

  string.prototype.trimstart@1.0.8:
    dependencies:
      call-bind: 1.0.8
      define-properties: 1.2.1
      es-object-atoms: 1.0.0

  strip-ansi@6.0.1:
    dependencies:
      ansi-regex: 5.0.1

  strip-bom@3.0.0: {}

  strip-json-comments@3.1.1: {}

  stylelint-config-recommended@14.0.1(stylelint@16.12.0(typescript@5.7.2)):
    dependencies:
      stylelint: 16.12.0(typescript@5.7.2)

  stylelint-config-standard@36.0.1(stylelint@16.12.0(typescript@5.7.2)):
    dependencies:
      stylelint: 16.12.0(typescript@5.7.2)
      stylelint-config-recommended: 14.0.1(stylelint@16.12.0(typescript@5.7.2))

  stylelint@16.12.0(typescript@5.7.2):
    dependencies:
      '@csstools/css-parser-algorithms': 3.0.4(@csstools/css-tokenizer@3.0.3)
      '@csstools/css-tokenizer': 3.0.3
      '@csstools/media-query-list-parser': 4.0.2(@csstools/css-parser-algorithms@3.0.4(@csstools/css-tokenizer@3.0.3))(@csstools/css-tokenizer@3.0.3)
      '@csstools/selector-specificity': 5.0.0(postcss-selector-parser@7.0.0)
      '@dual-bundle/import-meta-resolve': 4.1.0
      balanced-match: 2.0.0
      colord: 2.9.3
      cosmiconfig: 9.0.0(typescript@5.7.2)
      css-functions-list: 3.2.3
      css-tree: 3.1.0
      debug: 4.4.0
      fast-glob: 3.3.2
      fastest-levenshtein: 1.0.16
      file-entry-cache: 9.1.0
      global-modules: 2.0.0
      globby: 11.1.0
      globjoin: 0.1.4
      html-tags: 3.3.1
      ignore: 6.0.2
      imurmurhash: 0.1.4
      is-plain-object: 5.0.0
      known-css-properties: 0.35.0
      mathml-tag-names: 2.1.3
      meow: 13.2.0
      micromatch: 4.0.8
      normalize-path: 3.0.0
      picocolors: 1.1.1
      postcss: 8.4.49
      postcss-resolve-nested-selector: 0.1.6
      postcss-safe-parser: 7.0.1(postcss@8.4.49)
      postcss-selector-parser: 7.0.0
      postcss-value-parser: 4.2.0
      resolve-from: 5.0.0
      string-width: 4.2.3
      supports-hyperlinks: 3.1.0
      svg-tags: 1.0.0
      table: 6.9.0
      write-file-atomic: 5.0.1
    transitivePeerDependencies:
      - supports-color
      - typescript

  supports-color@7.2.0:
    dependencies:
      has-flag: 4.0.0

  supports-hyperlinks@3.1.0:
    dependencies:
      has-flag: 4.0.0
      supports-color: 7.2.0

  supports-preserve-symlinks-flag@1.0.0: {}

  svg-tags@1.0.0: {}

  table@6.9.0:
    dependencies:
      ajv: 8.17.1
      lodash.truncate: 4.4.2
      slice-ansi: 4.0.0
      string-width: 4.2.3
      strip-ansi: 6.0.1

  tar-fs@3.0.6:
    dependencies:
      pump: 3.0.2
      tar-stream: 3.1.7
    optionalDependencies:
      bare-fs: 2.3.5
      bare-path: 2.1.3

  tar-stream@3.1.7:
    dependencies:
      b4a: 1.6.7
      fast-fifo: 1.3.2
      streamx: 2.21.1

  terser@5.37.0:
    dependencies:
      '@jridgewell/source-map': 0.3.6
      acorn: 8.14.0
      commander: 2.20.3
      source-map-support: 0.5.21

  text-decoder@1.2.3:
    dependencies:
      b4a: 1.6.7

  through@2.3.8: {}

  to-object-path@0.3.0:
    dependencies:
      kind-of: 3.2.2

  to-regex-range@5.0.1:
    dependencies:
      is-number: 7.0.0

  to-regex@3.0.2:
    dependencies:
      define-property: 2.0.2
      extend-shallow: 3.0.2
      regex-not: 1.0.2
      safe-regex: 1.1.0

  ts-api-utils@1.4.3(typescript@5.7.2):
    dependencies:
      typescript: 5.7.2

  ts-patch@3.3.0:
    dependencies:
      chalk: 4.1.2
      global-prefix: 4.0.0
      minimist: 1.2.8
      resolve: 1.22.10
      semver: 7.6.3
      strip-ansi: 6.0.1

  ts-pattern@5.6.0: {}

  tsconfig-paths@3.15.0:
    dependencies:
      '@types/json5': 0.0.29
      json5: 1.0.2
      minimist: 1.2.8
      strip-bom: 3.0.0

  tslib@2.8.1: {}

  tsx@3.12.7:
    dependencies:
      '@esbuild-kit/cjs-loader': 2.4.2
      '@esbuild-kit/core-utils': 3.1.0
      '@esbuild-kit/esm-loader': 2.5.5
    optionalDependencies:
      fsevents: 2.3.2

  tsx@4.19.2:
    dependencies:
      esbuild: 0.23.1
      get-tsconfig: 4.8.1
    optionalDependencies:
      fsevents: 2.3.3

  type-check@0.4.0:
    dependencies:
      prelude-ls: 1.2.1

  type-fest@3.9.0: {}

  type-fest@4.31.0: {}

  typed-array-buffer@1.0.3:
    dependencies:
      call-bound: 1.0.3
      es-errors: 1.3.0
      is-typed-array: 1.1.15

  typed-array-byte-length@1.0.3:
    dependencies:
      call-bind: 1.0.8
      for-each: 0.3.3
      gopd: 1.2.0
      has-proto: 1.2.0
      is-typed-array: 1.1.15

  typed-array-byte-offset@1.0.4:
    dependencies:
      available-typed-arrays: 1.0.7
      call-bind: 1.0.8
      for-each: 0.3.3
      gopd: 1.2.0
      has-proto: 1.2.0
      is-typed-array: 1.1.15
      reflect.getprototypeof: 1.0.9

  typed-array-length@1.0.7:
    dependencies:
      call-bind: 1.0.8
      for-each: 0.3.3
      gopd: 1.2.0
      is-typed-array: 1.1.15
      possible-typed-array-names: 1.0.0
      reflect.getprototypeof: 1.0.9

  typed-query-selector@2.12.0: {}

  typescript-eslint@8.19.0(eslint@9.17.0(patch_hash=xm46kqcmdgzlmm4aifkfpxaho4))(typescript@5.7.2):
    dependencies:
      '@typescript-eslint/eslint-plugin': 8.19.0(@typescript-eslint/parser@8.19.0(eslint@9.17.0(patch_hash=xm46kqcmdgzlmm4aifkfpxaho4))(typescript@5.7.2))(eslint@9.17.0(patch_hash=xm46kqcmdgzlmm4aifkfpxaho4))(typescript@5.7.2)
      '@typescript-eslint/parser': 8.19.0(eslint@9.17.0(patch_hash=xm46kqcmdgzlmm4aifkfpxaho4))(typescript@5.7.2)
      '@typescript-eslint/utils': 8.19.0(eslint@9.17.0(patch_hash=xm46kqcmdgzlmm4aifkfpxaho4))(typescript@5.7.2)
      eslint: 9.17.0(patch_hash=xm46kqcmdgzlmm4aifkfpxaho4)
      typescript: 5.7.2
    transitivePeerDependencies:
      - supports-color

  typescript-transform-paths@3.5.3(typescript@5.7.2):
    dependencies:
      minimatch: 9.0.5
      typescript: 5.7.2

  typescript@5.7.2: {}

  unbox-primitive@1.1.0:
    dependencies:
      call-bound: 1.0.3
      has-bigints: 1.1.0
      has-symbols: 1.1.0
      which-boxed-primitive: 1.1.1

  unbzip2-stream@1.4.3:
    dependencies:
      buffer: 5.7.1
      through: 2.3.8

  undici-types@5.26.5: {}

  undici-types@6.20.0: {}

  union-value@1.0.1:
    dependencies:
      arr-union: 3.1.0
      get-value: 2.0.6
      is-extendable: 0.1.1
      set-value: 2.0.1

  universalify@2.0.1: {}

  unset-value@1.0.0:
    dependencies:
      has-value: 0.3.1
      isobject: 3.0.1

  uri-js@4.4.1:
    dependencies:
      punycode: 2.3.1

  urix@0.1.0: {}

<<<<<<< HEAD
  urlpattern-polyfill@10.0.0: {}

  use-sync-external-store@1.2.2(react@18.3.1):
    dependencies:
      react: 18.3.1

=======
>>>>>>> 43501bad
  use@3.1.1: {}

  util-deprecate@1.0.2: {}

  virtual-merge@1.0.1: {}

  vscode-oniguruma@1.7.0: {}

  vscode-textmate@5.2.0: {}

  which-boxed-primitive@1.1.1:
    dependencies:
      is-bigint: 1.1.0
      is-boolean-object: 1.2.1
      is-number-object: 1.1.1
      is-string: 1.1.1
      is-symbol: 1.1.1

  which-builtin-type@1.2.1:
    dependencies:
      call-bound: 1.0.3
      function.prototype.name: 1.1.7
      has-tostringtag: 1.0.2
      is-async-function: 2.0.0
      is-date-object: 1.1.0
      is-finalizationregistry: 1.1.1
      is-generator-function: 1.0.10
      is-regex: 1.2.1
      is-weakref: 1.1.0
      isarray: 2.0.5
      which-boxed-primitive: 1.1.1
      which-collection: 1.0.2
      which-typed-array: 1.1.18

  which-collection@1.0.2:
    dependencies:
      is-map: 2.0.3
      is-set: 2.0.3
      is-weakmap: 2.0.2
      is-weakset: 2.0.4

  which-typed-array@1.1.18:
    dependencies:
      available-typed-arrays: 1.0.7
      call-bind: 1.0.8
      call-bound: 1.0.3
      for-each: 0.3.3
      gopd: 1.2.0
      has-tostringtag: 1.0.2

  which@1.3.1:
    dependencies:
      isexe: 2.0.0

  which@2.0.2:
    dependencies:
      isexe: 2.0.0

  which@4.0.0:
    dependencies:
      isexe: 3.1.1

  word-wrap@1.2.5: {}

  wrap-ansi@7.0.0:
    dependencies:
      ansi-styles: 4.3.0
      string-width: 4.2.3
      strip-ansi: 6.0.1

  wrappy@1.0.2: {}

  write-file-atomic@5.0.1:
    dependencies:
      imurmurhash: 0.1.4
      signal-exit: 4.1.0

  ws@8.18.0: {}

  y18n@5.0.8: {}

  yargs-parser@21.1.1: {}

  yargs@17.7.2:
    dependencies:
      cliui: 8.0.1
      escalade: 3.2.0
      get-caller-file: 2.0.5
      require-directory: 2.1.1
      string-width: 4.2.3
      y18n: 5.0.8
      yargs-parser: 21.1.1

  yauzl@2.10.0:
    dependencies:
      buffer-crc32: 0.2.13
      fd-slicer: 1.1.0

  yocto-queue@0.1.0: {}

  zip-local@0.3.5:
    dependencies:
      async: 1.5.2
      graceful-fs: 4.2.11
      jszip: 2.7.0
      q: 1.5.1

  zod@3.23.8: {}

  zustand@4.5.5(@types/react@18.3.3)(react@18.3.1):
    dependencies:
      use-sync-external-store: 1.2.2(react@18.3.1)
    optionalDependencies:
      '@types/react': 18.3.3
      react: 18.3.1<|MERGE_RESOLUTION|>--- conflicted
+++ resolved
@@ -96,16 +96,11 @@
         specifier: ^12.1.1
         version: 12.1.1(eslint@9.17.0(patch_hash=xm46kqcmdgzlmm4aifkfpxaho4))
       eslint-plugin-unused-imports:
-<<<<<<< HEAD
-        specifier: ^4.0.1
-        version: 4.0.1(@typescript-eslint/eslint-plugin@8.0.0(@typescript-eslint/parser@8.0.0(eslint@9.8.0(patch_hash=xm46kqcmdgzlmm4aifkfpxaho4))(typescript@5.5.4))(eslint@9.8.0(patch_hash=xm46kqcmdgzlmm4aifkfpxaho4))(typescript@5.5.4))(eslint@9.8.0(patch_hash=xm46kqcmdgzlmm4aifkfpxaho4))
+        specifier: ^4.1.4
+        version: 4.1.4(@typescript-eslint/eslint-plugin@8.19.0(@typescript-eslint/parser@8.19.0(eslint@9.17.0(patch_hash=xm46kqcmdgzlmm4aifkfpxaho4))(typescript@5.7.2))(eslint@9.17.0(patch_hash=xm46kqcmdgzlmm4aifkfpxaho4))(typescript@5.7.2))(eslint@9.17.0(patch_hash=xm46kqcmdgzlmm4aifkfpxaho4))
       exit-hook:
         specifier: ^4.0.0
         version: 4.0.0
-=======
-        specifier: ^4.1.4
-        version: 4.1.4(@typescript-eslint/eslint-plugin@8.19.0(@typescript-eslint/parser@8.19.0(eslint@9.17.0(patch_hash=xm46kqcmdgzlmm4aifkfpxaho4))(typescript@5.7.2))(eslint@9.17.0(patch_hash=xm46kqcmdgzlmm4aifkfpxaho4))(typescript@5.7.2))(eslint@9.17.0(patch_hash=xm46kqcmdgzlmm4aifkfpxaho4))
->>>>>>> 43501bad
       highlight.js:
         specifier: 11.7.0
         version: 11.7.0
@@ -2351,18 +2346,12 @@
   queue-tick@1.0.1:
     resolution: {integrity: sha512-kJt5qhMxoszgU/62PLP1CJytzd2NKetjSRnyuj31fDd3Rlcz3fzlFdFLD1SItunPwyqEOkca6GbV612BWfaBag==}
 
-<<<<<<< HEAD
-  react@18.3.1:
-    resolution: {integrity: sha512-wS+hAgJShR0KhEvPJArfuPVN1+Hz1t0Y6n5jLrGQbkb4urgPE/0Rve+1kMB1v/oWgHgm4WIcV+i7F2pTVj+2iQ==}
-    engines: {node: '>=0.10.0'}
-=======
   react-is@16.13.1:
     resolution: {integrity: sha512-24e6ynE2H+OKt4kqsOvNd8kBpV65zoxbA4BVsEOB3ARVWQki/DHzaUoC5KuON/BiccDaCCTZBuOcfZs70kR8bQ==}
 
   reflect.getprototypeof@1.0.9:
     resolution: {integrity: sha512-r0Ay04Snci87djAsI4U+WNRcSw5S4pOH7qFjd/veA5gC7TbqESR3tcj28ia95L/fYUDw11JKP7uqUKUAfVvV5Q==}
     engines: {node: '>= 0.4'}
->>>>>>> 43501bad
 
   regex-not@1.0.2:
     resolution: {integrity: sha512-J6SDjUgDxQj5NusnOtdFxDwN/+HWykR8GELwctJ7mdqhcyy1xEc4SRFHUXvxTp661YaVKAjfRLZ9cCqS6tn32A==}
@@ -2767,17 +2756,6 @@
     resolution: {integrity: sha512-Am1ousAhSLBeB9cG/7k7r2R0zj50uDRlZHPGbazid5s9rlF1F/QKYObEKSIunSjIOkJZqwRRLpvewjEkM7pSqg==}
     deprecated: Please see https://github.com/lydell/urix#deprecated
 
-<<<<<<< HEAD
-  urlpattern-polyfill@10.0.0:
-    resolution: {integrity: sha512-H/A06tKD7sS1O1X2SshBVeA5FLycRpjqiBeqGKmBwBDBy28EnRjORxTNe269KSSr5un5qyWi1iL61wLxpd+ZOg==}
-
-  use-sync-external-store@1.2.2:
-    resolution: {integrity: sha512-PElTlVMwpblvbNqQ82d2n6RjStvdSoNe9FG28kNfz3WiXilJm4DdNkEzRhCZuIDwY8U08WVihhGR5iRqAwfDiw==}
-    peerDependencies:
-      react: ^16.8.0 || ^17.0.0 || ^18.0.0
-
-=======
->>>>>>> 43501bad
   use@3.1.1:
     resolution: {integrity: sha512-cwESVXlO3url9YWlFW/TA9cshCEhtu7IKJ/p5soJ/gGpj7vbvFrAY/eIioQ6Dw23KjZhYgiIo8HOs1nQ2vr/oQ==}
     engines: {node: '>=0.10.0'}
@@ -5198,11 +5176,6 @@
 
   queue-tick@1.0.1: {}
 
-<<<<<<< HEAD
-  react@18.3.1:
-    dependencies:
-      loose-envify: 1.4.0
-=======
   react-is@16.13.1: {}
 
   reflect.getprototypeof@1.0.9:
@@ -5215,7 +5188,6 @@
       get-intrinsic: 1.2.6
       gopd: 1.2.0
       which-builtin-type: 1.2.1
->>>>>>> 43501bad
 
   regex-not@1.0.2:
     dependencies:
@@ -5758,15 +5730,10 @@
 
   urix@0.1.0: {}
 
-<<<<<<< HEAD
-  urlpattern-polyfill@10.0.0: {}
-
   use-sync-external-store@1.2.2(react@18.3.1):
     dependencies:
       react: 18.3.1
 
-=======
->>>>>>> 43501bad
   use@3.1.1: {}
 
   util-deprecate@1.0.2: {}
